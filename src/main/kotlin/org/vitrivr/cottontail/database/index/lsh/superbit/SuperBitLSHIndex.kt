--- conflicted
+++ resolved
@@ -85,15 +85,11 @@
             this.config = configOnDisk.get()
         }
         this.maps = List(this.config.stages) {
-<<<<<<< HEAD
-            this.db.hashMap(MAP_FIELD_NAME + "_stage$it", Serializer.INTEGER, Serializer.LONG_ARRAY)
-=======
             this.store.hashMap(
                 LSH_MAP_FIELD + "_stage$it",
                 Serializer.INTEGER,
                 Serializer.LONG_ARRAY
             )
->>>>>>> b6c0e44c
                 .counterEnable().createOrOpen()
         }
 
@@ -114,11 +110,7 @@
                 && (predicate.distance is CosineDistance
                 || predicate.distance is RealInnerProductDistance
                 || predicate.distance is AbsoluteInnerProductDistance)
-<<<<<<< HEAD
-                && (!this.config.considerImaginary || predicate.query.all { it is ComplexVectorValue<*> })
-=======
                 && (!this.config.considerImaginary || predicate.query is ComplexVectorValue<*>)
->>>>>>> b6c0e44c
 
     /**
      * Calculates the cost estimate of this [SuperBitLSHIndex] processing the provided [Predicate].
@@ -162,14 +154,7 @@
             val tx = this.context.getTx(this.dbo.parent) as EntityTx
             val specimen = this.acquireSpecimen(tx)
                 ?: throw DatabaseException("Could not gather specimen to create index.") // todo: find better exception
-            val lsh = SuperBitLSH(
-                this@SuperBitLSHIndex.config.stages,
-                this@SuperBitLSHIndex.config.buckets,
-                this@SuperBitLSHIndex.config.seed,
-                specimen,
-                this@SuperBitLSHIndex.config.considerImaginary,
-                this@SuperBitLSHIndex.config.samplingMethod
-            )
+            val lsh = SuperBitLSH(this@SuperBitLSHIndex.config.stages, this@SuperBitLSHIndex.config.buckets, this@SuperBitLSHIndex.config.seed, specimen, this@SuperBitLSHIndex.config.considerImaginary, this@SuperBitLSHIndex.config.samplingMethod)
 
 
             /* Locally (Re-)create index entries and sort bucket for each stage to corresponding map. */
@@ -179,8 +164,7 @@
 
             /* for every record get bucket-signature, then iterate over stages and add tid to the list of that bucket of that stage */
             tx.scan(this@SuperBitLSHIndex.columns).forEach {
-                val value = it[this.columns[0]]
-                    ?: throw DatabaseException("Could not find column for entry in index $this") // todo: what if more columns? This should never happen -> need to change type and sort this out on index creation
+                val value = it[this.columns[0]] ?: throw DatabaseException("Could not find column for entry in index $this") // todo: what if more columns? This should never happen -> need to change type and sort this out on index creation
                 if (value is VectorValue<*>) {
                     val buckets = lsh.hash(value)
                     (buckets zip local).forEach { (bucket, map) ->
@@ -243,30 +227,8 @@
                 throw QueryException.UnsupportedPredicateException("Index '${this@SuperBitLSHIndex.name}' (LSH Index) does not support predicates of type '${predicate::class.simpleName}'.")
             }
 
-<<<<<<< HEAD
-            /** Prepare new [SuperBitLSH] data structure to calculate the bucket index. */
-            private val lsh = SuperBitLSH(
-                this@SuperBitLSHIndex.config.stages,
-                this@SuperBitLSHIndex.config.buckets,
-                this@SuperBitLSHIndex.config.seed,
-                this.predicate.query.first(),
-                this@SuperBitLSHIndex.config.considerImaginary,
-                this@SuperBitLSHIndex.config.samplingMethod
-            )
-
-            /** Flag indicating whether this [CloseableIterator] has been closed. */
-            @Volatile
-            private var closed = false
-
-            /** The index of the current query vector. */
-            private var queryIndex = -1
-
-            /** List of [TupleId]s returned by this [CloseableIterator]. */
-            private val tupleIds = LinkedList<TupleId>()
-=======
             /** List of [TupleId]s returned by this [Iterator]. */
             private val tupleIds: LinkedList<TupleId>
->>>>>>> b6c0e44c
 
             /* Performs some sanity checks. */
             init {
@@ -274,39 +236,6 @@
                     throw QueryException.UnsupportedPredicateException("Index '${this@SuperBitLSHIndex.name}' (lsh-index) does not support the provided predicate.")
                 }
 
-<<<<<<< HEAD
-            override fun hasNext(): Boolean {
-                check(!this.closed) { "Illegal invocation of hasNext(): This CloseableIterator has been closed." }
-                return this.tupleIds.isNotEmpty() || (this.queryIndex < this.predicate.query.size)
-            }
-
-            override fun next(): Record {
-                check(!this.closed) { "Illegal invocation of next(): This CloseableIterator has been closed." }
-                val ret = StandaloneRecord(
-                    this.tupleIds.removeFirst(),
-                    this@SuperBitLSHIndex.produces,
-                    arrayOf(IntValue(this.queryIndex))
-                )
-                if (this.tupleIds.isEmpty()) {
-                    this.prepareMatchesForNextQueryVector()
-                }
-                return ret
-            }
-
-            override fun close() {
-                if (!this.closed) {
-                    this.closed = true
-                }
-            }
-
-            /**
-             * Prepares the matches for the next query vector by adding all [TupleId]s to this [tupleIds] list.
-             */
-            private fun prepareMatchesForNextQueryVector() {
-                if ((++this.queryIndex) >= this.predicate.query.size) return
-                val query = this.predicate.query[this.queryIndex]
-                val signature = this.lsh.hash(query)
-=======
                 /* Assure correctness of query vector. */
                 val value = this.predicate.query.value
                 check(value is VectorValue<*>) { "Bound value for query vector has wrong type (found = ${value.type})." }
@@ -325,7 +254,6 @@
                 /** Prepare list of matches. */
                 this.tupleIds = LinkedList<TupleId>()
                 val signature = lsh.hash(value)
->>>>>>> b6c0e44c
                 for (stage in signature.indices) {
                     for (tupleId in this@SuperBitLSHIndex.maps[stage].getValue(signature[stage])) {
                         this.tupleIds.offer(tupleId)
