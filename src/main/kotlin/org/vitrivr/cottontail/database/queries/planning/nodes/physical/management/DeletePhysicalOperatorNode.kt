--- conflicted
+++ resolved
@@ -38,17 +38,12 @@
     /** The [DeletePhysicalOperatorNode]s cannot be partitioned. */
     override val canBePartitioned: Boolean = false
 
-<<<<<<< HEAD
-    override fun toOperator(tx: TransactionContext, ctx: QueryContext): Operator =
-        DeleteOperator(this.input.toOperator(tx, ctx), this.entity)
-=======
     /**
      * Creates and returns a copy of this [DeletePhysicalOperatorNode] without any children or parents.
      *
      * @return Copy of this [DeletePhysicalOperatorNode].
      */
     override fun copy() = DeletePhysicalOperatorNode(entity = this.entity)
->>>>>>> b6c0e44c
 
     /**
      * Converts this [DeletePhysicalOperatorNode] to a [DeleteOperator].
