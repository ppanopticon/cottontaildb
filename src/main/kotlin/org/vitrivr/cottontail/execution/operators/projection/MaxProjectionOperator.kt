--- conflicted
+++ resolved
@@ -28,37 +28,15 @@
  * @author Ralph Gasser
  * @version 1.2.0
  */
-<<<<<<< HEAD
-class MaxProjectionOperator(parent: Operator, fields: List<Pair<ColumnDef<*>, Name.ColumnName?>>) :
-    Operator.PipelineOperator(parent) {
-=======
 class MaxProjectionOperator(
     parent: Operator,
     fields: List<Pair<Name.ColumnName, Name.ColumnName?>>
 ) : Operator.PipelineOperator(parent) {
->>>>>>> b6c0e44c
 
     /** [MaxProjectionOperator] does act as a pipeline breaker. */
     override val breaker: Boolean = true
 
     /** Columns produced by [MaxProjectionOperator]. */
-<<<<<<< HEAD
-    override val columns: Array<ColumnDef<*>> = fields.map {
-        if (!it.first.type.numeric) {
-            throw OperatorSetupException(
-                this,
-                "The provided column ${it.first} cannot be used for a ${Projection.MAX} projection. It either doesn't exist or has the wrong type."
-            )
-        }
-        val alias = it.second
-        if (alias != null) {
-            it.first.copy(alias)
-        } else {
-            val columnNameStr = "${Projection.MAX.label()}_${it.first.name.simple})"
-            val columnName =
-                it.first.name.entity()?.column(columnNameStr) ?: Name.ColumnName(columnNameStr)
-            it.first.copy(columnName)
-=======
     override val columns: Array<ColumnDef<*>> = this.parent.columns.mapNotNull { c ->
         val match = fields.find { f -> f.first.matches(c.name) }
         if (match != null) {
@@ -77,7 +55,6 @@
             }
         } else {
             null
->>>>>>> b6c0e44c
         }
     }.toTypedArray()
 
@@ -96,14 +73,8 @@
         val parentFlow = this.parent.toFlow(context)
         return flow {
             /* Prepare holder of type double, which can hold all types of values and collect incoming flow */
-<<<<<<< HEAD
-            val max =
-                this@MaxProjectionOperator.parentColumns.map { Double.MIN_VALUE }.toTypedArray()
-            parentFlow.collect {
-=======
             val max = this@MaxProjectionOperator.parentColumns.map { Double.MIN_VALUE }.toTypedArray()
             parentFlow.onEach {
->>>>>>> b6c0e44c
                 this@MaxProjectionOperator.parentColumns.forEachIndexed { i, c ->
                     max[i] = when (val value = it[c]) {
                         is ByteValue -> max(max[i], value.value.toDouble())
@@ -113,10 +84,7 @@
                         is FloatValue -> max(max[i], value.value.toDouble())
                         is DoubleValue -> max(max[i], value.value)
                         null -> max[i]
-                        else -> throw ExecutionException.OperatorExecutionException(
-                            this@MaxProjectionOperator,
-                            "The provided column $c cannot be used for a MAX projection. "
-                        )
+                        else -> throw ExecutionException.OperatorExecutionException(this@MaxProjectionOperator, "The provided column $c cannot be used for a MAX projection. ")
                     }
                 }
             }.collect()
@@ -131,10 +99,7 @@
                     Type.Long -> LongValue(max[it])
                     Type.Float -> FloatValue(max[it])
                     Type.Double -> DoubleValue(max[it])
-                    else -> throw ExecutionException.OperatorExecutionException(
-                        this@MaxProjectionOperator,
-                        "The provided column $column cannot be used for a MAX projection."
-                    )
+                    else -> throw ExecutionException.OperatorExecutionException(this@MaxProjectionOperator, "The provided column $column cannot be used for a MAX projection.")
                 }
             }
 
