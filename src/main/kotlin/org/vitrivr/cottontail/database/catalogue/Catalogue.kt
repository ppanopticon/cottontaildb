package org.vitrivr.cottontail.database.catalogue

import org.vitrivr.cottontail.config.Config
import org.vitrivr.cottontail.database.general.DBO
import org.vitrivr.cottontail.database.schema.Schema
import org.vitrivr.cottontail.execution.TransactionContext
import org.vitrivr.cottontail.model.basics.Name
import java.nio.file.Path

/**
 * The main catalogue in Cottontail DB. It contains references to all the [Schema]s managed by
 * Cottontail DB and is the main way of accessing these [Schema]s and creating new ones.
 *
 * @see Schema
 *
 * @author Ralph Gasser
 * @version 2.0.0
 */
interface Catalogue : DBO {
    /** Reference to [Config] object. */
    val config: Config

    /** Root to Cottontail DB root folder. */
    override val path: Path

    /** Constant name of the [Catalogue] object. */
    override val name: Name.RootName

    /** Constant parent [DBO], which is null in case of the [Catalogue]. */
    override val parent: DBO?

    /** Size of this [Catalogue] in terms of [Schema]s it contains. */
    val size: Int

    /** Status indicating whether this [Catalogue] is open or closed. */
    override val closed: Boolean

    /**
     * Creates and returns a new [CatalogueTx] for the given [TransactionContext].
     *
     * @param context The [TransactionContext] to create the [CatalogueTx] for.
     * @return New [CatalogueTx]
     */
    override fun newTx(context: TransactionContext): CatalogueTx

    /**
     * Closes the [Catalogue] and all objects contained within.
     */
<<<<<<< HEAD
    override fun close() = this.closeLock.write {
        this.registry.forEach { (_, v) -> v.close() }
        this.store.close()
        this.closed = true
    }

    /**
     * A [Tx] that affects this [Catalogue].
     *
     * @author Ralph Gasser
     * @version 1.0.0
     */
    inner class Tx(context: TransactionContext) : AbstractTx(context), CatalogueTx {

        /** Reference to the [Catalogue] this [CatalogueTx] belongs to. */
        override val dbo: Catalogue
            get() = this@Catalogue

        /** Obtains a global (non-exclusive) read-lock on [Catalogue]. Prevents enclosing [Schema] from being closed. */
        private val closeStamp = this@Catalogue.closeLock.readLock()

        /** Actions that should be executed after committing this [Tx]. */
        private val postCommitAction = mutableListOf<Runnable>()

        /** Actions that should be executed after rolling back this [Tx]. */
        private val postRollbackAction = mutableListOf<Runnable>()

        /**
         * Returns a list of [Name.SchemaName] held by this [Catalogue].
         *
         * @return [List] of all [Name.SchemaName].
         */
        override fun listSchemas(): List<Name.SchemaName> = this.withReadLock {
            this@Catalogue.header.schemas.map {
                Name.SchemaName(this@Catalogue.store.get(it, Serializer.STRING)
                        ?: throw DatabaseException.DataCorruptionException("Failed to read catalogue ($path): Could not find schema name of RecId $it."))
            }
        }

        /**
         * Returns the [Schema] for the given [Name.SchemaName].
         *
         * @param name [Name.SchemaName] to obtain the [Schema] for.
         */
        override fun schemaForName(name: Name.SchemaName): Schema = this.withReadLock {
            this@Catalogue.registry[name]
                    ?: throw DatabaseException.SchemaDoesNotExistException(name)
        }

        /**
         * Creates a new, empty [Schema] with the given [Name.SchemaName] and [Path]
         *
         * @param name The [Name.SchemaName] of the new [Schema].
         */
        override fun createSchema(name: Name.SchemaName): Schema = this.withWriteLock {
            /* Check if schema with that name exists. */
            if (this.listSchemas()
                    .contains(name)
            ) throw DatabaseException.SchemaAlreadyExistsException(name)

            try {
                /* Create empty folder for entity. */
                val path = this@Catalogue.path.resolve("schema_${name.simple}")
                if (!Files.exists(path)) {
                    Files.createDirectories(path)
                } else {
                    throw DatabaseException("Failed to create schema '$name'. Data directory '$path' seems to be occupied.")
                }

                /* Generate the store for the new schema. */
                val store = this@Catalogue.config.mapdb.store(path.resolve(Schema.FILE_CATALOGUE))
                store.put(SchemaHeader(), SchemaHeaderSerializer)
                store.commit()
                store.close()

                /* Update catalogue. */
                val sid =
                    this@Catalogue.store.put(CatalogueEntry(name.simple), CatalogueEntrySerializer)

                /* Update header. */
                val new = this@Catalogue.header.let {
                    CatalogueHeader(
                        it.size + 1,
                        it.created,
                        System.currentTimeMillis(),
                        it.schemas.copyOf(it.schemas.size + 1)
                    )
                }
                new.schemas[new.schemas.size - 1] = sid
                this@Catalogue.store.update(HEADER_RECORD_ID, new, CatalogueHeaderSerializer)

                /* ON COMMIT: Make schema available. */
                val schema = Schema(name, this@Catalogue)
                this.postCommitAction.add {
                    this@Catalogue.registry[name] = schema
                }

                /* ON ROLLBACK: Remove schema folder. */
                this.postRollbackAction.add {
                    schema.close()
                    val pathsToDelete = Files.walk(path).sorted(Comparator.reverseOrder())
                        .collect(Collectors.toList())
                    pathsToDelete.forEach { Files.delete(it) }
                }

                return schema
            } catch (e: DBException) {
                this.status = TxStatus.ERROR
                throw DatabaseException("Failed to create schema '$name' due to a storage exception: ${e.message}")
            } catch (e: IOException) {
                throw DatabaseException("Failed to create schema '$name' due to an IO exception: ${e.message}")
            }
        }

        /**
         * Drops an existing [Schema] with the given [Name.SchemaName].
         *
         * @param name The [Name.SchemaName] of the [Schema] to be dropped.
         */
        override fun dropSchema(name: Name.SchemaName) = this.withWriteLock {
            /* Obtain schema and acquire exclusive lock on it. */
            val schema = this.schemaForName(name)
            if (this.context.lockOn(schema) == LockMode.NO_LOCK) {
                this.context.requestLock(schema, LockMode.EXCLUSIVE)
            }

            /* Close schema and remove from registry. This is a reversible operation! */
            schema.close()
            this@Catalogue.registry.remove(name)

            /* Remove catalogue entry + update header. */
            try {
                /* Rename folder and mark it for deletion. */
                val shadowSchema = schema.path.resolveSibling(schema.path.fileName.toString() + "~dropped")
                Files.move(schema.path, shadowSchema, StandardCopyOption.ATOMIC_MOVE)

                /* ON ROLLBACK: Move back schema data and re-open it. */
                this.postRollbackAction.add {
                    Files.move(shadowSchema, schema.path)
                    this@Catalogue.registry[name] = Schema(name, this@Catalogue)
                    this.context.releaseLock(schema)
                }

                /* ON COMMIT: Remove schema from registry and delete files. */
                this.postCommitAction.add {
                    val pathsToDelete = Files.walk(shadowSchema).sorted(Comparator.reverseOrder()).collect(Collectors.toList())
                    pathsToDelete.forEach { Files.deleteIfExists(it) }
                    this.context.releaseLock(schema)
                }

                /* Extract the catalogue entry. */
                val catalogueEntry = this@Catalogue.header.schemas.map {
                    it to (this@Catalogue.store.get(it, CatalogueEntrySerializer)
                            ?: throw DatabaseException.DataCorruptionException("Failed to read Cottontail DB catalogue entry for RecId $it!"))
                }.find { it.second.name == name.simple }
                        ?: throw DatabaseException.DataCorruptionException("Failed to drop schema '$name'. Did not find a Cottontail DB catalogue entry for schema $name!")

                this@Catalogue.store.delete(catalogueEntry.first, CatalogueEntrySerializer)
                val new = this@Catalogue.header.let { CatalogueHeader(it.size - 1, it.created, System.currentTimeMillis(), it.schemas.filter { it != catalogueEntry.first }.toLongArray()) }
                this@Catalogue.store.update(HEADER_RECORD_ID, new, CatalogueHeaderSerializer)
            } catch (e: DBException) {
                this.status = TxStatus.ERROR
                throw DatabaseException("Failed to drop schema '$name' due to a storage exception: ${e.message}")
            } catch (e: IOException) {
                this.status = TxStatus.ERROR
                throw DatabaseException("Failed to drop schema '$name' due to a IO exception: ${e.message}")
            }
        }

        /**
         * Performs a commit of all changes made through this [Catalogue.Tx].
         */
        override fun performCommit() {
            /* Perform commit. */
            this@Catalogue.store.commit()

            /* Execute post-commit actions. */
            this.postCommitAction.forEach { it.run() }
            this.postRollbackAction.clear()
            this.postCommitAction.clear()
        }

        /**
         * Performs a rollback of all changes made through this [Catalogue.Tx].
         */
        override fun performRollback() {
            /* Perform rollback. */
            this@Catalogue.store.rollback()

            /* Execute post-rollback actions. */
            this.postRollbackAction.forEach { it.run() }
            this.postRollbackAction.clear()
            this.postCommitAction.clear()
        }

        /**
         * Releases the [closeLock] on the [Catalogue].
         */
        override fun cleanup() {
            this@Catalogue.closeLock.unlockRead(this.closeStamp)
        }
    }
=======
    override fun close()
>>>>>>> b6c0e44c
}<|MERGE_RESOLUTION|>--- conflicted
+++ resolved
@@ -46,210 +46,5 @@
     /**
      * Closes the [Catalogue] and all objects contained within.
      */
-<<<<<<< HEAD
-    override fun close() = this.closeLock.write {
-        this.registry.forEach { (_, v) -> v.close() }
-        this.store.close()
-        this.closed = true
-    }
-
-    /**
-     * A [Tx] that affects this [Catalogue].
-     *
-     * @author Ralph Gasser
-     * @version 1.0.0
-     */
-    inner class Tx(context: TransactionContext) : AbstractTx(context), CatalogueTx {
-
-        /** Reference to the [Catalogue] this [CatalogueTx] belongs to. */
-        override val dbo: Catalogue
-            get() = this@Catalogue
-
-        /** Obtains a global (non-exclusive) read-lock on [Catalogue]. Prevents enclosing [Schema] from being closed. */
-        private val closeStamp = this@Catalogue.closeLock.readLock()
-
-        /** Actions that should be executed after committing this [Tx]. */
-        private val postCommitAction = mutableListOf<Runnable>()
-
-        /** Actions that should be executed after rolling back this [Tx]. */
-        private val postRollbackAction = mutableListOf<Runnable>()
-
-        /**
-         * Returns a list of [Name.SchemaName] held by this [Catalogue].
-         *
-         * @return [List] of all [Name.SchemaName].
-         */
-        override fun listSchemas(): List<Name.SchemaName> = this.withReadLock {
-            this@Catalogue.header.schemas.map {
-                Name.SchemaName(this@Catalogue.store.get(it, Serializer.STRING)
-                        ?: throw DatabaseException.DataCorruptionException("Failed to read catalogue ($path): Could not find schema name of RecId $it."))
-            }
-        }
-
-        /**
-         * Returns the [Schema] for the given [Name.SchemaName].
-         *
-         * @param name [Name.SchemaName] to obtain the [Schema] for.
-         */
-        override fun schemaForName(name: Name.SchemaName): Schema = this.withReadLock {
-            this@Catalogue.registry[name]
-                    ?: throw DatabaseException.SchemaDoesNotExistException(name)
-        }
-
-        /**
-         * Creates a new, empty [Schema] with the given [Name.SchemaName] and [Path]
-         *
-         * @param name The [Name.SchemaName] of the new [Schema].
-         */
-        override fun createSchema(name: Name.SchemaName): Schema = this.withWriteLock {
-            /* Check if schema with that name exists. */
-            if (this.listSchemas()
-                    .contains(name)
-            ) throw DatabaseException.SchemaAlreadyExistsException(name)
-
-            try {
-                /* Create empty folder for entity. */
-                val path = this@Catalogue.path.resolve("schema_${name.simple}")
-                if (!Files.exists(path)) {
-                    Files.createDirectories(path)
-                } else {
-                    throw DatabaseException("Failed to create schema '$name'. Data directory '$path' seems to be occupied.")
-                }
-
-                /* Generate the store for the new schema. */
-                val store = this@Catalogue.config.mapdb.store(path.resolve(Schema.FILE_CATALOGUE))
-                store.put(SchemaHeader(), SchemaHeaderSerializer)
-                store.commit()
-                store.close()
-
-                /* Update catalogue. */
-                val sid =
-                    this@Catalogue.store.put(CatalogueEntry(name.simple), CatalogueEntrySerializer)
-
-                /* Update header. */
-                val new = this@Catalogue.header.let {
-                    CatalogueHeader(
-                        it.size + 1,
-                        it.created,
-                        System.currentTimeMillis(),
-                        it.schemas.copyOf(it.schemas.size + 1)
-                    )
-                }
-                new.schemas[new.schemas.size - 1] = sid
-                this@Catalogue.store.update(HEADER_RECORD_ID, new, CatalogueHeaderSerializer)
-
-                /* ON COMMIT: Make schema available. */
-                val schema = Schema(name, this@Catalogue)
-                this.postCommitAction.add {
-                    this@Catalogue.registry[name] = schema
-                }
-
-                /* ON ROLLBACK: Remove schema folder. */
-                this.postRollbackAction.add {
-                    schema.close()
-                    val pathsToDelete = Files.walk(path).sorted(Comparator.reverseOrder())
-                        .collect(Collectors.toList())
-                    pathsToDelete.forEach { Files.delete(it) }
-                }
-
-                return schema
-            } catch (e: DBException) {
-                this.status = TxStatus.ERROR
-                throw DatabaseException("Failed to create schema '$name' due to a storage exception: ${e.message}")
-            } catch (e: IOException) {
-                throw DatabaseException("Failed to create schema '$name' due to an IO exception: ${e.message}")
-            }
-        }
-
-        /**
-         * Drops an existing [Schema] with the given [Name.SchemaName].
-         *
-         * @param name The [Name.SchemaName] of the [Schema] to be dropped.
-         */
-        override fun dropSchema(name: Name.SchemaName) = this.withWriteLock {
-            /* Obtain schema and acquire exclusive lock on it. */
-            val schema = this.schemaForName(name)
-            if (this.context.lockOn(schema) == LockMode.NO_LOCK) {
-                this.context.requestLock(schema, LockMode.EXCLUSIVE)
-            }
-
-            /* Close schema and remove from registry. This is a reversible operation! */
-            schema.close()
-            this@Catalogue.registry.remove(name)
-
-            /* Remove catalogue entry + update header. */
-            try {
-                /* Rename folder and mark it for deletion. */
-                val shadowSchema = schema.path.resolveSibling(schema.path.fileName.toString() + "~dropped")
-                Files.move(schema.path, shadowSchema, StandardCopyOption.ATOMIC_MOVE)
-
-                /* ON ROLLBACK: Move back schema data and re-open it. */
-                this.postRollbackAction.add {
-                    Files.move(shadowSchema, schema.path)
-                    this@Catalogue.registry[name] = Schema(name, this@Catalogue)
-                    this.context.releaseLock(schema)
-                }
-
-                /* ON COMMIT: Remove schema from registry and delete files. */
-                this.postCommitAction.add {
-                    val pathsToDelete = Files.walk(shadowSchema).sorted(Comparator.reverseOrder()).collect(Collectors.toList())
-                    pathsToDelete.forEach { Files.deleteIfExists(it) }
-                    this.context.releaseLock(schema)
-                }
-
-                /* Extract the catalogue entry. */
-                val catalogueEntry = this@Catalogue.header.schemas.map {
-                    it to (this@Catalogue.store.get(it, CatalogueEntrySerializer)
-                            ?: throw DatabaseException.DataCorruptionException("Failed to read Cottontail DB catalogue entry for RecId $it!"))
-                }.find { it.second.name == name.simple }
-                        ?: throw DatabaseException.DataCorruptionException("Failed to drop schema '$name'. Did not find a Cottontail DB catalogue entry for schema $name!")
-
-                this@Catalogue.store.delete(catalogueEntry.first, CatalogueEntrySerializer)
-                val new = this@Catalogue.header.let { CatalogueHeader(it.size - 1, it.created, System.currentTimeMillis(), it.schemas.filter { it != catalogueEntry.first }.toLongArray()) }
-                this@Catalogue.store.update(HEADER_RECORD_ID, new, CatalogueHeaderSerializer)
-            } catch (e: DBException) {
-                this.status = TxStatus.ERROR
-                throw DatabaseException("Failed to drop schema '$name' due to a storage exception: ${e.message}")
-            } catch (e: IOException) {
-                this.status = TxStatus.ERROR
-                throw DatabaseException("Failed to drop schema '$name' due to a IO exception: ${e.message}")
-            }
-        }
-
-        /**
-         * Performs a commit of all changes made through this [Catalogue.Tx].
-         */
-        override fun performCommit() {
-            /* Perform commit. */
-            this@Catalogue.store.commit()
-
-            /* Execute post-commit actions. */
-            this.postCommitAction.forEach { it.run() }
-            this.postRollbackAction.clear()
-            this.postCommitAction.clear()
-        }
-
-        /**
-         * Performs a rollback of all changes made through this [Catalogue.Tx].
-         */
-        override fun performRollback() {
-            /* Perform rollback. */
-            this@Catalogue.store.rollback()
-
-            /* Execute post-rollback actions. */
-            this.postRollbackAction.forEach { it.run() }
-            this.postRollbackAction.clear()
-            this.postCommitAction.clear()
-        }
-
-        /**
-         * Releases the [closeLock] on the [Catalogue].
-         */
-        override fun cleanup() {
-            this@Catalogue.closeLock.unlockRead(this.closeStamp)
-        }
-    }
-=======
     override fun close()
->>>>>>> b6c0e44c
 }