--- conflicted
+++ resolved
@@ -28,37 +28,15 @@
  * @author Ralph Gasser
  * @version 1.2.0
  */
-<<<<<<< HEAD
-class MinProjectionOperator(parent: Operator, fields: List<Pair<ColumnDef<*>, Name.ColumnName?>>) :
-    Operator.PipelineOperator(parent) {
-=======
 class MinProjectionOperator(
     parent: Operator,
     fields: List<Pair<Name.ColumnName, Name.ColumnName?>>
 ) : Operator.PipelineOperator(parent) {
->>>>>>> b6c0e44c
 
     /** [MinProjectionOperator] does act as a pipeline breaker. */
     override val breaker: Boolean = true
 
     /** Columns produced by [MinProjectionOperator]. */
-<<<<<<< HEAD
-    override val columns: Array<ColumnDef<*>> = fields.map {
-        if (!it.first.type.numeric) {
-            throw OperatorSetupException(
-                this,
-                "The provided column ${it.first} cannot be used for a ${Projection.MIN} projection. It either doesn't exist or has the wrong type."
-            )
-        }
-        val alias = it.second
-        if (alias != null) {
-            it.first.copy(alias)
-        } else {
-            val columnNameStr = "${Projection.MIN.label()}_${it.first.name.simple})"
-            val columnName =
-                it.first.name.entity()?.column(columnNameStr) ?: Name.ColumnName(columnNameStr)
-            it.first.copy(columnName)
-=======
     override val columns: Array<ColumnDef<*>> = this.parent.columns.mapNotNull { c ->
         val match = fields.find { f -> f.first.matches(c.name) }
         if (match != null) {
@@ -77,7 +55,6 @@
             }
         } else {
             null
->>>>>>> b6c0e44c
         }
     }.toTypedArray()
 
@@ -96,14 +73,8 @@
         val parentFlow = this.parent.toFlow(context)
         return flow {
             /* Prepare holder of type double, which can hold all types of values and collect incoming flow */
-<<<<<<< HEAD
-            val min =
-                this@MinProjectionOperator.parentColumns.map { Double.MAX_VALUE }.toTypedArray()
-            parentFlow.collect {
-=======
             val min = this@MinProjectionOperator.parentColumns.map { Double.MAX_VALUE }.toTypedArray()
             parentFlow.onEach {
->>>>>>> b6c0e44c
                 this@MinProjectionOperator.parentColumns.forEachIndexed { i, c ->
                     min[i] = when (val value = it[c]) {
                         is ByteValue -> min(min[i], value.value.toDouble())
@@ -113,10 +84,7 @@
                         is FloatValue -> min(min[i], value.value.toDouble())
                         is DoubleValue -> min(min[i], value.value)
                         null -> min[i]
-                        else -> throw ExecutionException.OperatorExecutionException(
-                            this@MinProjectionOperator,
-                            "The provided column $c cannot be used for a MIN projection. "
-                        )
+                        else -> throw ExecutionException.OperatorExecutionException(this@MinProjectionOperator, "The provided column $c cannot be used for a MIN projection. ")
                     }
                 }
             }.collect()
@@ -131,10 +99,7 @@
                     Type.Long -> LongValue(min[it])
                     Type.Float -> FloatValue(min[it])
                     Type.Double -> DoubleValue(min[it])
-                    else -> throw ExecutionException.OperatorExecutionException(
-                        this@MinProjectionOperator,
-                        "The provided column $column cannot be used for a MIN projection."
-                    )
+                    else -> throw ExecutionException.OperatorExecutionException(this@MinProjectionOperator, "The provided column $column cannot be used for a MIN projection.")
                 }
             }
 
