package org.vitrivr.cottontail.execution.operators.projection

import kotlinx.coroutines.flow.Flow
import kotlinx.coroutines.flow.collect
import kotlinx.coroutines.flow.flow
import org.vitrivr.cottontail.database.column.ColumnDef
import org.vitrivr.cottontail.database.queries.projection.Projection
import org.vitrivr.cottontail.execution.TransactionContext
import org.vitrivr.cottontail.execution.operators.basics.AbortFlowException
import org.vitrivr.cottontail.execution.operators.basics.Operator
import org.vitrivr.cottontail.model.basics.Name
import org.vitrivr.cottontail.model.basics.Record
import org.vitrivr.cottontail.model.basics.Type
import org.vitrivr.cottontail.model.recordset.StandaloneRecord
import org.vitrivr.cottontail.model.values.BooleanValue

/**
 * An [Operator.PipelineOperator] used during query execution. It returns a single [Record] containing
 * either true or false depending on whether there are incoming [Record]s.
 *
 * Only produces a single [Record]. Acts as pipeline breaker.
 *
 * @author Ralph Gasser
 * @version 1.2.0
 */
class ExistsProjectionOperator(parent: Operator) : Operator.PipelineOperator(parent) {

    /** Column returned by [ExistsProjectionOperator]. */
<<<<<<< HEAD
    override val columns: Array<ColumnDef<*>> = arrayOf(
        ColumnDef(
            name = parent.columns.first().name.entity()?.column(Projection.EXISTS.label())
                ?: Name.ColumnName(Projection.EXISTS.label()),
            type = Type.Boolean
        )
    )
=======
    override val columns: Array<ColumnDef<*>> = arrayOf(ColumnDef(Name.ColumnName(Projection.EXISTS.label()), Type.Boolean))
>>>>>>> b6c0e44c

    /** [ExistsProjectionOperator] does act as a pipeline breaker. */
    override val breaker: Boolean = true

    /**
     * Converts this [ExistsProjectionOperator] to a [Flow] and returns it.
     *
     * @param context The [TransactionContext] used for execution
     * @return [Flow] representing this [ExistsProjectionOperator]
     */
    override fun toFlow(context: TransactionContext): Flow<Record> {
        val parentFlow = this.parent.toFlow(context)
        return flow {
            var exists = false
            try {
                parentFlow.collect {
                    exists = true
                    throw AbortFlowException(this)
                }
            } catch (e: AbortFlowException) {
                e.checkOwnership(this)
            }
            emit(
                StandaloneRecord(
                    0L,
                    this@ExistsProjectionOperator.columns[0],
                    BooleanValue(exists)
                )
            )
        }
    }
}<|MERGE_RESOLUTION|>--- conflicted
+++ resolved
@@ -26,17 +26,7 @@
 class ExistsProjectionOperator(parent: Operator) : Operator.PipelineOperator(parent) {
 
     /** Column returned by [ExistsProjectionOperator]. */
-<<<<<<< HEAD
-    override val columns: Array<ColumnDef<*>> = arrayOf(
-        ColumnDef(
-            name = parent.columns.first().name.entity()?.column(Projection.EXISTS.label())
-                ?: Name.ColumnName(Projection.EXISTS.label()),
-            type = Type.Boolean
-        )
-    )
-=======
     override val columns: Array<ColumnDef<*>> = arrayOf(ColumnDef(Name.ColumnName(Projection.EXISTS.label()), Type.Boolean))
->>>>>>> b6c0e44c
 
     /** [ExistsProjectionOperator] does act as a pipeline breaker. */
     override val breaker: Boolean = true
@@ -59,13 +49,7 @@
             } catch (e: AbortFlowException) {
                 e.checkOwnership(this)
             }
-            emit(
-                StandaloneRecord(
-                    0L,
-                    this@ExistsProjectionOperator.columns[0],
-                    BooleanValue(exists)
-                )
-            )
+            emit(StandaloneRecord(0L, this@ExistsProjectionOperator.columns[0], BooleanValue(exists)))
         }
     }
 }