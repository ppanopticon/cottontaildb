package org.vitrivr.cottontail.model.basics

import org.vitrivr.cottontail.database.statistics.columns.*
import org.vitrivr.cottontail.model.values.*
import org.vitrivr.cottontail.model.values.types.Value
import org.vitrivr.cottontail.storage.serializers.*

/**
 * Specifies the [Type] of a Cottontail DB column or value. This construct is a centerpiece of
 * Cottontail DB's type system and allows for some  degree of type safety in the eye de-/serialization,
 * conversion and casting.
 *
 * Upon serialization, [Type]s can be stored as strings and mapped to the respective class using [Type.forName].
 *
 * @author Ralph Gasser
 * @version 1.5.0
 */
sealed class Type<T : Value> {

    companion object {
        /** Constant for unknown logical size. */
        const val LOGICAL_SIZE_UNKNOWN = -1

        /**
         * Returns the [Type] for the provided name.
         *
         * @param name For which to lookup the [Type].
         * @param logicalSize The logical size of this [Type] (only for vector types).
         */
<<<<<<< HEAD
        fun forName(name: kotlin.String, logicalSize: kotlin.Int): Type<*> =
            when (name.toUpperCase()) {
                "BOOLEAN" -> Boolean
                "BYTE" -> Byte
                "SHORT" -> Short
                "INT",
                "INTEGER" -> Int
                "LONG" -> Long
                "FLOAT" -> Float
                "DOUBLE" -> Double
                "STRING" -> String
                "COMPLEX32" -> Complex32
                "COMPLEX64" -> Complex64
                "INT_VEC" -> IntVector(logicalSize)
                "LONG_VEC" -> LongVector(logicalSize)
                "FLOAT_VEC" -> FloatVector(logicalSize)
                "DOUBLE_VEC" -> DoubleVector(logicalSize)
                "BOOL_VEC" -> BooleanVector(logicalSize)
                "COMPLEX32_VEC" -> Complex32Vector(logicalSize)
                "COMPLEX64_VEC" -> Complex64Vector(logicalSize)
                else -> throw java.lang.IllegalArgumentException("The column type $name does not exists!")
            }
=======
        fun forName(name: kotlin.String, logicalSize: kotlin.Int): Type<*> = when (name.toUpperCase()) {
            "BOOLEAN" -> Boolean
            "BYTE" -> Byte
            "SHORT" -> Short
            "INT",
            "INTEGER" -> Int
            "LONG" -> Long
            "DATE" -> Date
            "FLOAT" -> Float
            "DOUBLE" -> Double
            "STRING" -> String
            "COMPLEX32" -> Complex32
            "COMPLEX64" -> Complex64
            "INT_VEC" -> IntVector(logicalSize)
            "LONG_VEC" -> LongVector(logicalSize)
            "FLOAT_VEC" -> FloatVector(logicalSize)
            "DOUBLE_VEC" -> DoubleVector(logicalSize)
            "BOOL_VEC" -> BooleanVector(logicalSize)
            "COMPLEX32_VEC" -> Complex32Vector(logicalSize)
            "COMPLEX64_VEC" -> Complex64Vector(logicalSize)
            else -> throw java.lang.IllegalArgumentException("The column type $name does not exists!")
        }

        /**
         * Returns the [Type] for the provided ordinal.
         *
         * @param ordinal For which to lookup the [Type].
         * @param logicalSize The logical size of this [Type] (only for vector types).
         */
        fun forOrdinal(ordinal: kotlin.Int, logicalSize: kotlin.Int) = when (ordinal) {
            0 -> Boolean
            1 -> Byte
            2 -> Short
            3 -> Int
            4 -> Long
            5 -> Date
            6 -> Float
            7 -> Double
            8 -> String
            9 -> Complex32
            10 -> Complex64
            11 -> IntVector(logicalSize)
            12 -> LongVector(logicalSize)
            13 -> FloatVector(logicalSize)
            14 -> DoubleVector(logicalSize)
            15 -> BooleanVector(logicalSize)
            16 -> Complex32Vector(logicalSize)
            17 -> Complex64Vector(logicalSize)
            else -> throw java.lang.IllegalArgumentException("The column type for ordinal $ordinal does not exists!")
        }
>>>>>>> b6c0e44c
    }

    abstract val name: kotlin.String
    abstract val numeric: kotlin.Boolean
    abstract val complex: kotlin.Boolean
    abstract val vector: kotlin.Boolean
    abstract val logicalSize: kotlin.Int
    abstract val physicalSize: kotlin.Int
    abstract val ordinal: kotlin.Int

    fun compatible(value: Value) = this == value.type

    /** Returns the default value for this [Type]. */
    abstract fun defaultValue(): T

    /** Returns a [ValueSerializerFactory] for this [Type]. */
    abstract fun serializerFactory(): ValueSerializerFactory<T>

    /** Creates and returns a [ValueStatistics] object for this [Type]. */
    abstract fun statistics(): ValueStatistics<T>

    override fun equals(other: Any?): kotlin.Boolean {
        if (this === other) return true
        if (javaClass != other?.javaClass) return false
        other as Type<*>
        if (name != other.name) return false
        return true
    }

    override fun hashCode(): kotlin.Int {
        return this.name.hashCode()
    }

    override fun toString(): kotlin.String = this.name

    @Suppress("UNCHECKED_CAST")
    object Boolean : Type<BooleanValue>() {
        override val name = "BOOLEAN"
        override val ordinal: kotlin.Int = 0
        override val numeric = true
        override val complex = false
        override val vector = false
        override val logicalSize = 1
        override val physicalSize = kotlin.Byte.SIZE_BYTES
        override fun defaultValue(): BooleanValue = BooleanValue.FALSE
        override fun serializerFactory(): ValueSerializerFactory<BooleanValue> = BooleanValueSerializerFactory
        override fun statistics(): ValueStatistics<BooleanValue> = BooleanValueStatistics()
    }

    @Suppress("UNCHECKED_CAST")
    object Byte : Type<ByteValue>() {
        override val name = "BYTE"
        override val ordinal: kotlin.Int = 1
        override val numeric = true
        override val complex = false
        override val vector = false
        override val logicalSize = 1
        override val physicalSize = kotlin.Byte.SIZE_BYTES
        override fun defaultValue(): ByteValue = ByteValue.ZERO
        override fun serializerFactory(): ValueSerializerFactory<ByteValue> = ByteValueSerializerFactory
        override fun statistics(): ValueStatistics<ByteValue> = ByteValueStatistics()
    }

    @Suppress("UNCHECKED_CAST")
    object Short : Type<ShortValue>() {
        override val name = "SHORT"
        override val ordinal: kotlin.Int = 2
        override val numeric = true
        override val complex = false
        override val vector = false
        override val logicalSize = 1
        override val physicalSize = kotlin.Short.SIZE_BYTES
        override fun defaultValue(): ShortValue = ShortValue.ZERO
        override fun serializerFactory(): ValueSerializerFactory<ShortValue> = ShortValueSerializerFactory
        override fun statistics(): ValueStatistics<ShortValue> = ShortValueStatistics()
    }

    @Suppress("UNCHECKED_CAST")
    object Int : Type<IntValue>() {
        override val name = "INTEGER"
        override val ordinal: kotlin.Int = 3
        override val numeric = true
        override val complex = false
        override val vector = false
        override val logicalSize = 1
        override val physicalSize = kotlin.Int.SIZE_BYTES
        override fun defaultValue(): IntValue = IntValue.ZERO
        override fun serializerFactory(): ValueSerializerFactory<IntValue> = IntValueSerializerFactory
        override fun statistics(): ValueStatistics<IntValue> = IntValueStatistics()
    }

    @Suppress("UNCHECKED_CAST")
    object Long : Type<LongValue>() {
        override val name = "LONG"
        override val ordinal: kotlin.Int = 4
        override val numeric = true
        override val complex = false
        override val vector = false
        override val logicalSize = 1
        override val physicalSize = kotlin.Long.SIZE_BYTES
        override fun defaultValue(): LongValue = LongValue.ZERO
        override fun serializerFactory(): ValueSerializerFactory<LongValue> = LongValueSerializerFactory
        override fun statistics(): ValueStatistics<LongValue> = LongValueStatistics()
    }

    @Suppress("UNCHECKED_CAST")
    object Date : Type<DateValue>() {
        override val name = "DATE"
        override val ordinal: kotlin.Int = 5
        override val numeric = false
        override val complex = false
        override val vector = false
        override val logicalSize = 1
        override val physicalSize = kotlin.Long.SIZE_BYTES
        override fun defaultValue(): DateValue = DateValue(System.currentTimeMillis())
        override fun serializerFactory(): ValueSerializerFactory<DateValue> = DateValueSerializerFactory
        override fun statistics(): ValueStatistics<DateValue> = DateValueStatistics()
    }

    @Suppress("UNCHECKED_CAST")
    object Float : Type<FloatValue>() {
        override val name = "FLOAT"
        override val ordinal: kotlin.Int = 6
        override val numeric = true
        override val complex = false
        override val vector = false
        override val logicalSize = 1
        override val physicalSize = kotlin.Int.SIZE_BYTES
        override fun defaultValue(): FloatValue = FloatValue.ZERO
        override fun serializerFactory(): ValueSerializerFactory<FloatValue> = FloatValueSerializerFactory
        override fun statistics(): ValueStatistics<FloatValue> = FloatValueStatistics()
    }

    @Suppress("UNCHECKED_CAST")
    object Double : Type<DoubleValue>() {
        override val name = "DOUBLE"
        override val ordinal: kotlin.Int = 7
        override val numeric = true
        override val complex = false
        override val vector = false
        override val logicalSize = 1
        override val physicalSize = kotlin.Long.SIZE_BYTES
        override fun defaultValue(): DoubleValue = DoubleValue.ZERO
        override fun serializerFactory(): ValueSerializerFactory<DoubleValue> = DoubleValueSerializerFactory
        override fun statistics(): ValueStatistics<DoubleValue> = DoubleValueStatistics()
    }

    @Suppress("UNCHECKED_CAST")
    object String : Type<StringValue>() {
        override val name = "STRING"
        override val ordinal: kotlin.Int = 8
        override val numeric = false
        override val complex = false
        override val vector = false
        override val logicalSize = LOGICAL_SIZE_UNKNOWN
        override val physicalSize = LOGICAL_SIZE_UNKNOWN * Char.SIZE_BYTES
        override fun defaultValue(): StringValue = StringValue.EMPTY
        override fun serializerFactory(): ValueSerializerFactory<StringValue> = StringValueSerializerFactory
        override fun statistics(): ValueStatistics<StringValue> = StringValueStatistics()
    }

    @Suppress("UNCHECKED_CAST")
    object Complex32 : Type<Complex32Value>() {
        override val name = "COMPLEX32"
        override val ordinal: kotlin.Int = 9
        override val numeric = true
        override val complex = true
        override val vector = false
        override val logicalSize = 1
        override val physicalSize = 2 * kotlin.Int.SIZE_BYTES
        override fun defaultValue(): Complex32Value = Complex32Value.ZERO
        override fun serializerFactory(): ValueSerializerFactory<Complex32Value> = Complex32ValueSerializerFactory
        override fun statistics(): ValueStatistics<Complex32Value> = ValueStatistics(this)
    }

    @Suppress("UNCHECKED_CAST")
    object Complex64 : Type<Complex64Value>() {
        override val name = "COMPLEX64"
        override val ordinal: kotlin.Int = 10
        override val numeric = true
        override val complex = true
        override val vector = false
        override val logicalSize = 1
        override val physicalSize = 2 * kotlin.Long.SIZE_BYTES
        override fun defaultValue(): Complex64Value = Complex64Value.ZERO
        override fun serializerFactory(): ValueSerializerFactory<Complex64Value> = Complex64ValueSerializerFactory
        override fun statistics(): ValueStatistics<Complex64Value> = ValueStatistics(this)
    }

    @Suppress("UNCHECKED_CAST")
    class IntVector(override val logicalSize: kotlin.Int) : Type<IntVectorValue>() {
        override val name = "INT_VEC"
        override val ordinal: kotlin.Int = 11
        override val numeric = false
        override val complex = false
        override val vector = true
        override val physicalSize = this.logicalSize * kotlin.Int.SIZE_BYTES
        override fun defaultValue(): IntVectorValue = IntVectorValue.zero(this.logicalSize)
<<<<<<< HEAD
        override fun serializer(): Serializer<IntVectorValue> =
            FixedIntVectorSerializer(this.logicalSize)
=======
        override fun serializerFactory(): ValueSerializerFactory<IntVectorValue> = IntVectorValueSerializerFactory
        override fun statistics(): ValueStatistics<IntVectorValue> = IntVectorValueStatistics(this)
>>>>>>> b6c0e44c
    }

    @Suppress("UNCHECKED_CAST")
    class LongVector(override val logicalSize: kotlin.Int) : Type<LongVectorValue>() {
        override val name = "LONG_VEC"
        override val ordinal: kotlin.Int = 12
        override val numeric = false
        override val complex = false
        override val vector = true
        override val physicalSize = this.logicalSize * kotlin.Long.SIZE_BYTES
        override fun defaultValue(): LongVectorValue = LongVectorValue.zero(this.logicalSize)
<<<<<<< HEAD
        override fun serializer(): Serializer<LongVectorValue> =
            FixedLongVectorSerializer(this.logicalSize)
=======
        override fun serializerFactory(): ValueSerializerFactory<LongVectorValue> = LongVectorValueSerializerFactory
        override fun statistics(): ValueStatistics<LongVectorValue> = LongVectorValueStatistics(this)
>>>>>>> b6c0e44c
    }

    @Suppress("UNCHECKED_CAST")
    class FloatVector(override val logicalSize: kotlin.Int) : Type<FloatVectorValue>() {
        override val name = "FLOAT_VEC"
        override val ordinal: kotlin.Int = 13
        override val numeric = false
        override val complex = false
        override val vector = true
        override val physicalSize = this.logicalSize * kotlin.Int.SIZE_BYTES
        override fun defaultValue(): FloatVectorValue = FloatVectorValue.zero(this.logicalSize)
<<<<<<< HEAD
        override fun serializer(): Serializer<FloatVectorValue> =
            FixedFloatVectorSerializer(this.logicalSize)
=======
        override fun serializerFactory(): ValueSerializerFactory<FloatVectorValue> = FloatVectorValueSerializerFactory
        override fun statistics(): ValueStatistics<FloatVectorValue> = FloatVectorValueStatistics(this)
>>>>>>> b6c0e44c
    }

    @Suppress("UNCHECKED_CAST")
    class DoubleVector(override val logicalSize: kotlin.Int) : Type<DoubleVectorValue>() {
        override val name = "DOUBLE_VEC"
        override val ordinal: kotlin.Int = 14
        override val numeric = false
        override val complex = false
        override val vector = true
        override val physicalSize = this.logicalSize * kotlin.Long.SIZE_BYTES
        override fun defaultValue(): DoubleVectorValue = DoubleVectorValue.zero(this.logicalSize)
<<<<<<< HEAD
        override fun serializer(): Serializer<DoubleVectorValue> =
            FixedDoubleVectorSerializer(this.logicalSize)
=======
        override fun serializerFactory(): ValueSerializerFactory<DoubleVectorValue> = DoubleVectorValueSerializerFactory
        override fun statistics(): ValueStatistics<DoubleVectorValue> = DoubleVectorValueStatistics(this)
>>>>>>> b6c0e44c
    }

    @Suppress("UNCHECKED_CAST")
    class BooleanVector(override val logicalSize: kotlin.Int) : Type<BooleanVectorValue>() {
        override val name = "BOOL_VEC"
        override val ordinal: kotlin.Int = 15
        override val numeric = false
        override val complex = false
        override val vector = true
        override val physicalSize = this.logicalSize * kotlin.Byte.SIZE_BYTES
        override fun defaultValue(): BooleanVectorValue = BooleanVectorValue.zero(this.logicalSize)
<<<<<<< HEAD
        override fun serializer(): Serializer<BooleanVectorValue> =
            FixedBooleanVectorSerializer(this.logicalSize)
=======
        override fun serializerFactory(): ValueSerializerFactory<BooleanVectorValue> = BooleanVectorValueSerializerFactory
        override fun statistics(): ValueStatistics<BooleanVectorValue> = BooleanVectorValueStatistics(this)
>>>>>>> b6c0e44c
    }

    @Suppress("UNCHECKED_CAST")
    class Complex32Vector(override val logicalSize: kotlin.Int) : Type<Complex32VectorValue>() {
        override val name = "COMPLEX32_VEC"
        override val ordinal: kotlin.Int = 16
        override val numeric = false
        override val complex = true
        override val vector = true
        override val physicalSize = this.logicalSize * 2 * kotlin.Int.SIZE_BYTES
<<<<<<< HEAD
        override fun defaultValue(): Complex32VectorValue =
            Complex32VectorValue.zero(this.logicalSize)

        override fun serializer(): Serializer<Complex32VectorValue> =
            FixedComplex32VectorSerializer(this.logicalSize)
=======
        override fun defaultValue(): Complex32VectorValue = Complex32VectorValue.zero(this.logicalSize)
        override fun serializerFactory(): ValueSerializerFactory<Complex32VectorValue> = Complex32VectorValueSerializerFactory
        override fun statistics(): ValueStatistics<Complex32VectorValue> = ValueStatistics(this)
>>>>>>> b6c0e44c
    }

    @Suppress("UNCHECKED_CAST")
    class Complex64Vector(override val logicalSize: kotlin.Int) : Type<Complex64VectorValue>() {
        override val name = "COMPLEX64_VEC"
        override val ordinal: kotlin.Int = 17
        override val numeric = false
        override val complex = true
        override val vector = true
        override val physicalSize = this.logicalSize * 2 * kotlin.Long.SIZE_BYTES
<<<<<<< HEAD
        override fun defaultValue(): Complex64VectorValue =
            Complex64VectorValue.zero(this.logicalSize)

        override fun serializer(): Serializer<Complex64VectorValue> =
            FixedComplex64VectorSerializer(this.logicalSize)
=======
        override fun defaultValue(): Complex64VectorValue = Complex64VectorValue.zero(this.logicalSize)
        override fun serializerFactory(): ValueSerializerFactory<Complex64VectorValue> = Complex64VectorValueSerializerFactory
        override fun statistics(): ValueStatistics<Complex64VectorValue> = ValueStatistics(this)
>>>>>>> b6c0e44c
    }
}<|MERGE_RESOLUTION|>--- conflicted
+++ resolved
@@ -27,30 +27,6 @@
          * @param name For which to lookup the [Type].
          * @param logicalSize The logical size of this [Type] (only for vector types).
          */
-<<<<<<< HEAD
-        fun forName(name: kotlin.String, logicalSize: kotlin.Int): Type<*> =
-            when (name.toUpperCase()) {
-                "BOOLEAN" -> Boolean
-                "BYTE" -> Byte
-                "SHORT" -> Short
-                "INT",
-                "INTEGER" -> Int
-                "LONG" -> Long
-                "FLOAT" -> Float
-                "DOUBLE" -> Double
-                "STRING" -> String
-                "COMPLEX32" -> Complex32
-                "COMPLEX64" -> Complex64
-                "INT_VEC" -> IntVector(logicalSize)
-                "LONG_VEC" -> LongVector(logicalSize)
-                "FLOAT_VEC" -> FloatVector(logicalSize)
-                "DOUBLE_VEC" -> DoubleVector(logicalSize)
-                "BOOL_VEC" -> BooleanVector(logicalSize)
-                "COMPLEX32_VEC" -> Complex32Vector(logicalSize)
-                "COMPLEX64_VEC" -> Complex64Vector(logicalSize)
-                else -> throw java.lang.IllegalArgumentException("The column type $name does not exists!")
-            }
-=======
         fun forName(name: kotlin.String, logicalSize: kotlin.Int): Type<*> = when (name.toUpperCase()) {
             "BOOLEAN" -> Boolean
             "BYTE" -> Byte
@@ -101,7 +77,6 @@
             17 -> Complex64Vector(logicalSize)
             else -> throw java.lang.IllegalArgumentException("The column type for ordinal $ordinal does not exists!")
         }
->>>>>>> b6c0e44c
     }
 
     abstract val name: kotlin.String
@@ -300,13 +275,8 @@
         override val vector = true
         override val physicalSize = this.logicalSize * kotlin.Int.SIZE_BYTES
         override fun defaultValue(): IntVectorValue = IntVectorValue.zero(this.logicalSize)
-<<<<<<< HEAD
-        override fun serializer(): Serializer<IntVectorValue> =
-            FixedIntVectorSerializer(this.logicalSize)
-=======
         override fun serializerFactory(): ValueSerializerFactory<IntVectorValue> = IntVectorValueSerializerFactory
         override fun statistics(): ValueStatistics<IntVectorValue> = IntVectorValueStatistics(this)
->>>>>>> b6c0e44c
     }
 
     @Suppress("UNCHECKED_CAST")
@@ -318,13 +288,8 @@
         override val vector = true
         override val physicalSize = this.logicalSize * kotlin.Long.SIZE_BYTES
         override fun defaultValue(): LongVectorValue = LongVectorValue.zero(this.logicalSize)
-<<<<<<< HEAD
-        override fun serializer(): Serializer<LongVectorValue> =
-            FixedLongVectorSerializer(this.logicalSize)
-=======
         override fun serializerFactory(): ValueSerializerFactory<LongVectorValue> = LongVectorValueSerializerFactory
         override fun statistics(): ValueStatistics<LongVectorValue> = LongVectorValueStatistics(this)
->>>>>>> b6c0e44c
     }
 
     @Suppress("UNCHECKED_CAST")
@@ -336,13 +301,8 @@
         override val vector = true
         override val physicalSize = this.logicalSize * kotlin.Int.SIZE_BYTES
         override fun defaultValue(): FloatVectorValue = FloatVectorValue.zero(this.logicalSize)
-<<<<<<< HEAD
-        override fun serializer(): Serializer<FloatVectorValue> =
-            FixedFloatVectorSerializer(this.logicalSize)
-=======
         override fun serializerFactory(): ValueSerializerFactory<FloatVectorValue> = FloatVectorValueSerializerFactory
         override fun statistics(): ValueStatistics<FloatVectorValue> = FloatVectorValueStatistics(this)
->>>>>>> b6c0e44c
     }
 
     @Suppress("UNCHECKED_CAST")
@@ -354,13 +314,8 @@
         override val vector = true
         override val physicalSize = this.logicalSize * kotlin.Long.SIZE_BYTES
         override fun defaultValue(): DoubleVectorValue = DoubleVectorValue.zero(this.logicalSize)
-<<<<<<< HEAD
-        override fun serializer(): Serializer<DoubleVectorValue> =
-            FixedDoubleVectorSerializer(this.logicalSize)
-=======
         override fun serializerFactory(): ValueSerializerFactory<DoubleVectorValue> = DoubleVectorValueSerializerFactory
         override fun statistics(): ValueStatistics<DoubleVectorValue> = DoubleVectorValueStatistics(this)
->>>>>>> b6c0e44c
     }
 
     @Suppress("UNCHECKED_CAST")
@@ -372,13 +327,8 @@
         override val vector = true
         override val physicalSize = this.logicalSize * kotlin.Byte.SIZE_BYTES
         override fun defaultValue(): BooleanVectorValue = BooleanVectorValue.zero(this.logicalSize)
-<<<<<<< HEAD
-        override fun serializer(): Serializer<BooleanVectorValue> =
-            FixedBooleanVectorSerializer(this.logicalSize)
-=======
         override fun serializerFactory(): ValueSerializerFactory<BooleanVectorValue> = BooleanVectorValueSerializerFactory
         override fun statistics(): ValueStatistics<BooleanVectorValue> = BooleanVectorValueStatistics(this)
->>>>>>> b6c0e44c
     }
 
     @Suppress("UNCHECKED_CAST")
@@ -389,17 +339,9 @@
         override val complex = true
         override val vector = true
         override val physicalSize = this.logicalSize * 2 * kotlin.Int.SIZE_BYTES
-<<<<<<< HEAD
-        override fun defaultValue(): Complex32VectorValue =
-            Complex32VectorValue.zero(this.logicalSize)
-
-        override fun serializer(): Serializer<Complex32VectorValue> =
-            FixedComplex32VectorSerializer(this.logicalSize)
-=======
         override fun defaultValue(): Complex32VectorValue = Complex32VectorValue.zero(this.logicalSize)
         override fun serializerFactory(): ValueSerializerFactory<Complex32VectorValue> = Complex32VectorValueSerializerFactory
         override fun statistics(): ValueStatistics<Complex32VectorValue> = ValueStatistics(this)
->>>>>>> b6c0e44c
     }
 
     @Suppress("UNCHECKED_CAST")
@@ -410,16 +352,8 @@
         override val complex = true
         override val vector = true
         override val physicalSize = this.logicalSize * 2 * kotlin.Long.SIZE_BYTES
-<<<<<<< HEAD
-        override fun defaultValue(): Complex64VectorValue =
-            Complex64VectorValue.zero(this.logicalSize)
-
-        override fun serializer(): Serializer<Complex64VectorValue> =
-            FixedComplex64VectorSerializer(this.logicalSize)
-=======
         override fun defaultValue(): Complex64VectorValue = Complex64VectorValue.zero(this.logicalSize)
         override fun serializerFactory(): ValueSerializerFactory<Complex64VectorValue> = Complex64VectorValueSerializerFactory
         override fun statistics(): ValueStatistics<Complex64VectorValue> = ValueStatistics(this)
->>>>>>> b6c0e44c
     }
 }