--- conflicted
+++ resolved
@@ -29,19 +29,11 @@
         /** Random set of dimensions used for generating test vectors. */
         @JvmStatic
         fun dimensions(): Stream<Arguments> = Stream.of(
-<<<<<<< HEAD
-                Arguments.of(TestConstants.smallVectorMaxDimension),
-                Arguments.of(this.random.nextInt(TestConstants.smallVectorMaxDimension)),
-                Arguments.of(TestConstants.mediumVectorMaxDimension),
-                Arguments.of(this.random.nextInt(TestConstants.mediumVectorMaxDimension)),
-                Arguments.of(this.random.nextInt(TestConstants.mediumVectorMaxDimension)),
-=======
             Arguments.of(TestConstants.smallVectorMaxDimension),
             Arguments.of(this.random.nextInt(TestConstants.smallVectorMaxDimension)),
             Arguments.of(TestConstants.mediumVectorMaxDimension),
             Arguments.of(this.random.nextInt(TestConstants.mediumVectorMaxDimension)),
             Arguments.of(this.random.nextInt(TestConstants.mediumVectorMaxDimension)),
->>>>>>> b6c0e44c
             Arguments.of(TestConstants.largeVectorMaxDimension),
             Arguments.of(this.random.nextInt(TestConstants.largeVectorMaxDimension)),
             Arguments.of(this.random.nextInt(TestConstants.largeVectorMaxDimension)),
@@ -72,8 +64,7 @@
      */
     protected fun cleanup() {
         this.catalogue.close()
-        val pathsToDelete = Files.walk(TestConstants.config.root).sorted(Comparator.reverseOrder())
-            .collect(Collectors.toList())
+        val pathsToDelete = Files.walk(TestConstants.config.root).sorted(Comparator.reverseOrder()).collect(Collectors.toList())
         pathsToDelete.forEach { Files.delete(it) }
     }
 }