--- conflicted
+++ resolved
@@ -45,23 +45,7 @@
 class Entity(override val name: Name.EntityName, override val catalogue: Catalogue) : DBO {
 
     /** The [Path] to the [Entity]'s main folder. */
-<<<<<<< HEAD
     override val path: Path = this.catalogue.entityForName(this.name).path
-=======
-    override val path: Path = this.parent.path.resolve("entity_${name.simple}")
-
-    /** Internal reference to the [StoreWAL] underpinning this [Entity]. */
-    private val store: CottontailStoreWAL = try {
-        this.parent.parent.config.mapdb.store(this.path.resolve(FILE_CATALOGUE))
-    } catch (e: DBException) {
-        throw DatabaseException("Failed to open entity '$name': ${e.message}'.")
-    }
-
-    /** The header of this [Entity]. */
-    private val header: EntityHeader
-        get() = this.store.get(HEADER_RECORD_ID, EntityHeaderSerializer)
-                ?: throw DatabaseException.DataCorruptionException("Failed to open header of entity '$name'!")
->>>>>>> 71a893b6
 
     /** An internal lock that is used to synchronize concurrent read & write access to this [Entity] by different [Entity.Tx]. */
     private val txLock = StampedLock()
@@ -89,6 +73,10 @@
                     ?: throw DatabaseException.DataCorruptionException("Failed to open entity '$name': It hosts a column '$col' that does not exist on the entity!")
         }.toTypedArray())
     }.toMutableSet()
+
+    /** The parent of this [Entity], which is the [Catalogue]. */
+    override val parent: Catalogue
+        get() = this.catalogue
 
     /** Status indicating whether this [Entity] is open or closed. */
     @Volatile
