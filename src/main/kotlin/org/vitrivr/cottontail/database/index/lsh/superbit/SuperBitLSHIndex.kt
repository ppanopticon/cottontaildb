--- conflicted
+++ resolved
@@ -97,7 +97,8 @@
             this.config = configOnDisk.get()
         }
         this.maps = List(this.config.stages) {
-            this.db.hashMap(MAP_FIELD_NAME + "_stage$it", Serializer.INTEGER, Serializer.LONG_ARRAY).counterEnable().createOrOpen()
+            this.db.hashMap(MAP_FIELD_NAME + "_stage$it", Serializer.INTEGER, Serializer.LONG_ARRAY)
+                .counterEnable().createOrOpen()
         }
 
         /* Initial commit to underlying DB. */
@@ -111,21 +112,13 @@
      * @param predicate The [Predicate] to check.
      * @return True if [Predicate] can be processed, false otherwise.
      */
-<<<<<<< HEAD
-    override fun canProcess(predicate: Predicate): Boolean = if (predicate is KnnPredicate<*>) {
-        predicate.columns.first() == this.columns[0] && (predicate.distance is CosineDistance || predicate.distance is AbsoluteInnerProductDistance)
-    } else {
-        false
-    }
-=======
     override fun canProcess(predicate: Predicate): Boolean =
         predicate is KnnPredicate
-        && predicate.columns.first() == this.columns[0]
-        && (predicate.distance is CosineDistance
-            || predicate.distance is RealInnerProductDistance
-            || predicate.distance is AbsoluteInnerProductDistance)
-        && (!this.config.considerImaginary || predicate.query.all { it is ComplexVectorValue<*> })
->>>>>>> 83ea7f35
+                && predicate.columns.first() == this.columns[0]
+                && (predicate.distance is CosineDistance
+                || predicate.distance is RealInnerProductDistance
+                || predicate.distance is AbsoluteInnerProductDistance)
+                && (!this.config.considerImaginary || predicate.query.all { it is ComplexVectorValue<*> })
 
     /**
      * Calculates the cost estimate of this [SuperBitLSHIndex] processing the provided [Predicate].
@@ -142,12 +135,12 @@
     /**
      * Opens and returns a new [IndexTx] object that can be used to interact with this [Index].
      *
-     * @param context [TransactionContext] to open the [Index.Tx] for.
+     * @param context The [TransactionContext] to create this [IndexTx] for.
      */
     override fun newTx(context: TransactionContext): IndexTx = Tx(context)
 
     /**
-     * A [IndexTransaction] that affects this [Index].
+     * A [IndexTx] that affects this [Index].
      */
     private inner class Tx(context: TransactionContext) : Index.Tx(context) {
         /**
@@ -163,18 +156,20 @@
          * (Re-)builds the [SuperBitLSHIndex].
          */
         override fun rebuild() = this.withWriteLock {
-<<<<<<< HEAD
-
-            LOGGER.trace("Rebuilding SB-LSH index {}", this@SuperBitLSHIndex.name)
-=======
             LOGGER.debug("Rebuilding SB-LSH index {}", this@SuperBitLSHIndex.name)
->>>>>>> 83ea7f35
 
             /* LSH. */
             val tx = this.context.getTx(this.dbo.parent) as EntityTx
             val specimen = this.acquireSpecimen(tx)
                 ?: throw DatabaseException("Could not gather specimen to create index.") // todo: find better exception
-            val lsh = SuperBitLSH(this@SuperBitLSHIndex.config.stages, this@SuperBitLSHIndex.config.buckets, this@SuperBitLSHIndex.config.seed, specimen, this@SuperBitLSHIndex.config.considerImaginary, this@SuperBitLSHIndex.config.samplingMethod)
+            val lsh = SuperBitLSH(
+                this@SuperBitLSHIndex.config.stages,
+                this@SuperBitLSHIndex.config.buckets,
+                this@SuperBitLSHIndex.config.seed,
+                specimen,
+                this@SuperBitLSHIndex.config.considerImaginary,
+                this@SuperBitLSHIndex.config.samplingMethod
+            )
 
 
             /* Locally (Re-)create index entries and sort bucket for each stage to corresponding map. */
@@ -184,7 +179,8 @@
 
             /* for every record get bucket-signature, then iterate over stages and add tid to the list of that bucket of that stage */
             tx.scan(this@SuperBitLSHIndex.columns).forEach {
-                val value = it[this.columns[0]] ?: throw DatabaseException("Could not find column for entry in index $this") // todo: what if more columns? This should never happen -> need to change type and sort this out on index creation
+                val value = it[this.columns[0]]
+                    ?: throw DatabaseException("Could not find column for entry in index $this") // todo: what if more columns? This should never happen -> need to change type and sort this out on index creation
                 if (value is VectorValue<*>) {
                     val buckets = lsh.hash(value)
                     (buckets zip local).forEach { (bucket, map) ->
@@ -239,67 +235,56 @@
                 throw QueryException.UnsupportedPredicateException("Index '${this@SuperBitLSHIndex.name}' (LSH Index) does not support predicates of type '${predicate::class.simpleName}'.")
             }
 
-<<<<<<< HEAD
+            /** Prepare new [SuperBitLSH] data structure to calculate the bucket index. */
+            private val lsh = SuperBitLSH(
+                this@SuperBitLSHIndex.config.stages,
+                this@SuperBitLSHIndex.config.buckets,
+                this@SuperBitLSHIndex.config.seed,
+                this.predicate.query.first(),
+                this@SuperBitLSHIndex.config.considerImaginary,
+                this@SuperBitLSHIndex.config.samplingMethod
+            )
+
+            /** Flag indicating whether this [CloseableIterator] has been closed. */
+            @Volatile
+            private var closed = false
+
+            /** The index of the current query vector. */
+            private var queryIndex = -1
+
+            /** List of [TupleId]s returned by this [CloseableIterator]. */
+            private val tupleIds = LinkedList<TupleId>()
+
             /* Performs some sanity checks. */
             init {
                 if (this.predicate.columns.first() != this@SuperBitLSHIndex.columns[0] || !(this.predicate.distance is CosineDistance || this.predicate.distance is AbsoluteInnerProductDistance)) {
                     throw QueryException.UnsupportedPredicateException("Index '${this@SuperBitLSHIndex.name}' (lsh-index) does not support the provided predicate.")
                 }
-                this@Tx.withReadLock { }
-            }
-=======
-            /** Prepare new [SuperBitLSH] data structure to calculate the bucket index. */
-            private val lsh = SuperBitLSH(this@SuperBitLSHIndex.config.stages, this@SuperBitLSHIndex.config.buckets, this@SuperBitLSHIndex.config.seed, this.predicate.query.first(), this@SuperBitLSHIndex.config.considerImaginary, this@SuperBitLSHIndex.config.samplingMethod)
->>>>>>> 83ea7f35
-
-
-            /** Flag indicating whether this [CloseableIterator] has been closed. */
-            @Volatile
-            override var isOpen = true
-                private set
-
-            /** The index of the current query vector. */
-            private var queryIndex = -1
-
-            /** List of [TupleId]s returned by this [CloseableIterator]. */
-            private val tupleIds = LinkedList<TupleId>()
-
-            /* Performs some sanity checks. */
-            init {
-                if (this.predicate.columns.first() != this@SuperBitLSHIndex.columns[0] || !(this.predicate.distance is CosineDistance || this.predicate.distance is AbsoluteInnerProductDistance)) {
-                    throw QueryException.UnsupportedPredicateException("Index '${this@SuperBitLSHIndex.name}' (lsh-index) does not support the provided predicate.")
-                }
                 this@Tx.withReadLock { /* No op. */ }
                 this.prepareMatchesForNextQueryVector()
             }
 
             override fun hasNext(): Boolean {
-<<<<<<< HEAD
-                check(this.isOpen) { "Illegal invocation of hasNext(): This CloseableIterator has been closed." }
-                return this.tupleIds.isNotEmpty()
-            }
-
-            override fun next(): Record {
-                check(this.isOpen) { "Illegal invocation of next(): This CloseableIterator has been closed." }
-                return StandaloneRecord(this.tupleIds.removeFirst(), this@SuperBitLSHIndex.columns, emptyArray())
-=======
                 check(!this.closed) { "Illegal invocation of hasNext(): This CloseableIterator has been closed." }
                 return this.tupleIds.isNotEmpty() || (this.queryIndex < this.predicate.query.size)
             }
 
             override fun next(): Record {
                 check(!this.closed) { "Illegal invocation of next(): This CloseableIterator has been closed." }
-                val ret = StandaloneRecord(this.tupleIds.removeFirst(), this@SuperBitLSHIndex.produces, arrayOf(IntValue(this.queryIndex)))
+                val ret = StandaloneRecord(
+                    this.tupleIds.removeFirst(),
+                    this@SuperBitLSHIndex.produces,
+                    arrayOf(IntValue(this.queryIndex))
+                )
                 if (this.tupleIds.isEmpty()) {
                     this.prepareMatchesForNextQueryVector()
                 }
                 return ret
->>>>>>> 83ea7f35
             }
 
             override fun close() {
-                if (this.isOpen) {
-                    this.isOpen = false
+                if (!this.closed) {
+                    this.closed = true
                 }
             }
 
@@ -332,18 +317,14 @@
             throw UnsupportedOperationException("The SuperBitLSHIndex does not support ranged filtering!")
         }
 
-        /** Performs the actual COMMIT operation by rolling back the [IndexTransaction]. */
+        /** Performs the actual COMMIT operation by rolling back the [IndexTx]. */
         override fun performCommit() {
             this@SuperBitLSHIndex.db.commit()
         }
 
-        /** Performs the actual ROLLBACK operation by rolling back the [IndexTransaction]. */
+        /** Performs the actual ROLLBACK operation by rolling back the [IndexTx]. */
         override fun performRollback() {
             this@SuperBitLSHIndex.db.rollback()
-        }
-
-        override fun cleanup() {
-            /* No Op. */
         }
 
         /**
