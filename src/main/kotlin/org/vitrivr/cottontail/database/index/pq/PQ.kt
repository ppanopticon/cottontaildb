--- conflicted
+++ resolved
@@ -53,14 +53,8 @@
             out.packInt(value.codebooks.size)
             value.codebooks.forEach {
                 when (val cast = it as PQCodebook<*>) {
-                    is DoublePrecisionPQCodebook -> DoublePrecisionPQCodebook.Serializer.serialize(
-                        out,
-                        cast
-                    )
-                    is SinglePrecisionPQCodebook -> SinglePrecisionPQCodebook.Serializer.serialize(
-                        out,
-                        cast
-                    )
+                    is DoublePrecisionPQCodebook -> DoublePrecisionPQCodebook.Serializer.serialize(out, cast)
+                    is SinglePrecisionPQCodebook -> SinglePrecisionPQCodebook.Serializer.serialize(out, cast)
                 }
             }
         }
@@ -81,29 +75,10 @@
             for (i in 0 until size) {
                 codebooks.add(
                     when (type) {
-<<<<<<< HEAD
-                        is Type.Float -> SinglePrecisionPQCodebook.Serializer.deserialize(
-                            input,
-                            available
-                        )
-                        is Type.Double -> DoublePrecisionPQCodebook.Serializer.deserialize(
-                            input,
-                            available
-                        )
-                        is Type.Complex32Vector -> SinglePrecisionPQCodebook.Serializer.deserialize(
-                            input,
-                            available
-                        )
-                        is Type.Complex64Vector -> DoublePrecisionPQCodebook.Serializer.deserialize(
-                            input,
-                            available
-                        )
-=======
                         is Type.FloatVector -> SinglePrecisionPQCodebook.Serializer.deserialize(input, available)
                         is Type.DoubleVector -> DoublePrecisionPQCodebook.Serializer.deserialize(input, available)
                         is Type.Complex32Vector -> SinglePrecisionPQCodebook.Serializer.deserialize(input, available)
                         is Type.Complex64Vector -> DoublePrecisionPQCodebook.Serializer.deserialize(input, available)
->>>>>>> b6c0e44c
                         else -> throw IllegalStateException("")
                     } as PQCodebook<VectorValue<*>>
                 )
