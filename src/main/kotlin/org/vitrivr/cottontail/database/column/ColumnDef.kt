--- conflicted
+++ resolved
@@ -14,14 +14,6 @@
  * @author Ralph Gasser
  * @version 1.5.0
  */
-<<<<<<< HEAD
-data class ColumnDef<T : Value>(
-    val name: Name.ColumnName,
-    val type: Type<T>,
-    val nullable: Boolean = true,
-    val primary: Boolean = false
-) {
-=======
 data class ColumnDef<T : Value>(val name: Name.ColumnName, val type: Type<T>, val nullable: Boolean = true, val primary: Boolean = false) {
 
     /**
@@ -43,7 +35,6 @@
             input.readBoolean()
         )
     }
->>>>>>> b6c0e44c
 
     /**
      * Validates a value with regard to this [ColumnDef] return a flag indicating whether validation was passed.
