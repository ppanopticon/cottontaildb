package org.vitrivr.cottontail

import org.vitrivr.cottontail.config.Config
import java.nio.file.Files
import java.util.*

/**
 * Some constants used during execution of unit tests.
 *
 * @author Ralph Gasser
 * @version 1.1.0
 */
object TestConstants {
<<<<<<< HEAD
    /** Path to folder that contains all test data. */
    val testPath = Paths.get("./cottontaildb-test")

    /** Path to folder that contains all test data. */
    val testDatabasePath = this.testPath.resolve("db")

    /** Path to folder that contains all test data. */
    val testDataPath = this.testPath.resolve("data")

    /** Location of the Cottontail DB data folder used for testing. */
    val config = Config(root = testDatabasePath, cli = false)

    /** General size of collections used for testing. */
    const val collectionSize: Int = 1_000_000
=======
    /** General size of collections used for testing. */
    const val collectionSize: Int = 50_000
>>>>>>> 0ab5a5c8

    /** Maximum dimension used for vector generation. */
    const val smallVectorMaxDimension: Int = 128

    /** Maximum dimension used for vector generation. */
    const val mediumVectorMaxDimension: Int = 512

    /** Maximum dimension used for vector generation. */
    const val largeVectorMaxDimension: Int = 2048

    /**
     * Creates a new test configuration.
     *
     * @return [Config]
     */
    fun testConfig() = Config(
        root = Files.createTempDirectory("cottontaildb-test-${UUID.randomUUID()}"),
        cli = false
    )
}<|MERGE_RESOLUTION|>--- conflicted
+++ resolved
@@ -11,25 +11,8 @@
  * @version 1.1.0
  */
 object TestConstants {
-<<<<<<< HEAD
-    /** Path to folder that contains all test data. */
-    val testPath = Paths.get("./cottontaildb-test")
-
-    /** Path to folder that contains all test data. */
-    val testDatabasePath = this.testPath.resolve("db")
-
-    /** Path to folder that contains all test data. */
-    val testDataPath = this.testPath.resolve("data")
-
-    /** Location of the Cottontail DB data folder used for testing. */
-    val config = Config(root = testDatabasePath, cli = false)
-
-    /** General size of collections used for testing. */
-    const val collectionSize: Int = 1_000_000
-=======
     /** General size of collections used for testing. */
     const val collectionSize: Int = 50_000
->>>>>>> 0ab5a5c8
 
     /** Maximum dimension used for vector generation. */
     const val smallVectorMaxDimension: Int = 128
