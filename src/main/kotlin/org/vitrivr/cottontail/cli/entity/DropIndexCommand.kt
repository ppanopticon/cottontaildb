<<<<<<< HEAD
package org.vitrivr.cottontail.cli.entity

import com.github.ajalt.clikt.parameters.arguments.argument
import com.github.ajalt.clikt.parameters.arguments.convert
import com.github.ajalt.clikt.parameters.options.*
import io.grpc.StatusException
import org.vitrivr.cottontail.database.queries.binding.extensions.proto
import org.vitrivr.cottontail.grpc.CottontailGrpc
import org.vitrivr.cottontail.grpc.DDLGrpc
import org.vitrivr.cottontail.model.basics.Name
import org.vitrivr.cottontail.utilities.output.TabulationUtilities
import kotlin.time.ExperimentalTime
import kotlin.time.measureTimedValue

/**
 * Command to drop an index for a specified entity from Cottontail DB.
 *
 * @author Loris Sauter
 * @version 1.0.3
 */
@ExperimentalTime
class DropIndexCommand(private val ddlStub: DDLGrpc.DDLBlockingStub) : AbstractEntityCommand(name = "drop-index", help = "Drops the index on an entity. Usage: entity drop-index <schema>.<entity> <index>") {

    /** Name of the index to drop. */
    private val indexName: Name.IndexName by argument(
        name = "name",
        help = "The name of the index. Ideally from a previous list-indices call"
    ).convert { this@DropIndexCommand.entityName.index(it) }

    /** Flag that can be used to directly provide confirmation. */
    private val confirm: Boolean by option(
        "-c",
        "--confirm",
        help = "Directly provides the confirmation option."
    ).convert {
        it.toLowerCase() == "y"
    }.prompt(
        "Do you really want to drop the index ${this.indexName} [y/N]?",
        default = "n",
        showDefault = false
    )

    override fun exec() {
        if (this.confirm) {
            try {
                val timedTable = measureTimedValue {
                    TabulationUtilities.tabulate(
                        this.ddlStub.dropIndex(
                            CottontailGrpc.DropIndexMessage.newBuilder()
                                .setIndex(this.indexName.proto())
                                .build()
                        )
                    )
                }
                println("Successfully dropped index ${this.indexName} (in ${timedTable.duration}).")
                print(timedTable.value)
            } catch (e: StatusException) {
                println("Failed to remove the index ${this.indexName} due to error: ${e.message}.")
            }
        } else {
            println("Drop index aborted.")
        }
    }
=======
package org.vitrivr.cottontail.cli.entity

import com.github.ajalt.clikt.output.TermUi
import com.github.ajalt.clikt.parameters.arguments.argument
import com.github.ajalt.clikt.parameters.arguments.convert
import com.github.ajalt.clikt.parameters.options.*
import io.grpc.StatusException
import org.vitrivr.cottontail.database.queries.binding.extensions.proto
import org.vitrivr.cottontail.grpc.CottontailGrpc
import org.vitrivr.cottontail.grpc.DDLGrpc
import org.vitrivr.cottontail.model.basics.Name
import org.vitrivr.cottontail.utilities.output.TabulationUtilities
import kotlin.time.ExperimentalTime
import kotlin.time.measureTimedValue

/**
 * Command to drop an index for a specified entity from Cottontail DB.
 *
 * @author Loris Sauter
 * @version 1.0.3
 */
@ExperimentalTime
class DropIndexCommand(private val ddlStub: DDLGrpc.DDLBlockingStub) : AbstractEntityCommand(
    name = "drop-index",
    help = "Drops the index on an entity. Usage: entity drop-index <schema>.<entity> <index>"
) {

    /** Name of the index to drop. */
    private val indexName: Name.IndexName by argument(
        name = "name",
        help = "The name of the index. Ideally from a previous list-indices call"
    ).convert { this@DropIndexCommand.entityName.index(it) }

    /** Flag that can be used to directly provide confirmation. */
    private val confirm: Boolean by option(
        "-c",
        "--confirm",
        help = "Directly provides the confirmation option."
    ).flag()

    override fun exec() {
        if (this.confirm || TermUi.confirm(
                "Do you really want to drop the index ${this.indexName} [y/N]?",
                default = false,
                showDefault = false
            ) == true
        ) {
            try {
                val timedTable = measureTimedValue {
                    TabulationUtilities.tabulate(
                        this.ddlStub.dropIndex(
                            CottontailGrpc.DropIndexMessage.newBuilder()
                                .setIndex(this.indexName.proto())
                                .build()
                        )
                    )
                }
                println("Successfully dropped index ${this.indexName} (in ${timedTable.duration}).")
                print(timedTable.value)
            } catch (e: StatusException) {
                println("Failed to remove the index ${this.indexName} due to error: ${e.message}.")
            }
        } else {
            println("Drop index aborted.")
        }
    }
>>>>>>> 0ab5a5c8
}<|MERGE_RESOLUTION|>--- conflicted
+++ resolved
@@ -1,74 +1,10 @@
-<<<<<<< HEAD
-package org.vitrivr.cottontail.cli.entity
-
-import com.github.ajalt.clikt.parameters.arguments.argument
-import com.github.ajalt.clikt.parameters.arguments.convert
-import com.github.ajalt.clikt.parameters.options.*
-import io.grpc.StatusException
-import org.vitrivr.cottontail.database.queries.binding.extensions.proto
-import org.vitrivr.cottontail.grpc.CottontailGrpc
-import org.vitrivr.cottontail.grpc.DDLGrpc
-import org.vitrivr.cottontail.model.basics.Name
-import org.vitrivr.cottontail.utilities.output.TabulationUtilities
-import kotlin.time.ExperimentalTime
-import kotlin.time.measureTimedValue
-
-/**
- * Command to drop an index for a specified entity from Cottontail DB.
- *
- * @author Loris Sauter
- * @version 1.0.3
- */
-@ExperimentalTime
-class DropIndexCommand(private val ddlStub: DDLGrpc.DDLBlockingStub) : AbstractEntityCommand(name = "drop-index", help = "Drops the index on an entity. Usage: entity drop-index <schema>.<entity> <index>") {
-
-    /** Name of the index to drop. */
-    private val indexName: Name.IndexName by argument(
-        name = "name",
-        help = "The name of the index. Ideally from a previous list-indices call"
-    ).convert { this@DropIndexCommand.entityName.index(it) }
-
-    /** Flag that can be used to directly provide confirmation. */
-    private val confirm: Boolean by option(
-        "-c",
-        "--confirm",
-        help = "Directly provides the confirmation option."
-    ).convert {
-        it.toLowerCase() == "y"
-    }.prompt(
-        "Do you really want to drop the index ${this.indexName} [y/N]?",
-        default = "n",
-        showDefault = false
-    )
-
-    override fun exec() {
-        if (this.confirm) {
-            try {
-                val timedTable = measureTimedValue {
-                    TabulationUtilities.tabulate(
-                        this.ddlStub.dropIndex(
-                            CottontailGrpc.DropIndexMessage.newBuilder()
-                                .setIndex(this.indexName.proto())
-                                .build()
-                        )
-                    )
-                }
-                println("Successfully dropped index ${this.indexName} (in ${timedTable.duration}).")
-                print(timedTable.value)
-            } catch (e: StatusException) {
-                println("Failed to remove the index ${this.indexName} due to error: ${e.message}.")
-            }
-        } else {
-            println("Drop index aborted.")
-        }
-    }
-=======
 package org.vitrivr.cottontail.cli.entity
 
 import com.github.ajalt.clikt.output.TermUi
 import com.github.ajalt.clikt.parameters.arguments.argument
 import com.github.ajalt.clikt.parameters.arguments.convert
-import com.github.ajalt.clikt.parameters.options.*
+import com.github.ajalt.clikt.parameters.options.flag
+import com.github.ajalt.clikt.parameters.options.option
 import io.grpc.StatusException
 import org.vitrivr.cottontail.database.queries.binding.extensions.proto
 import org.vitrivr.cottontail.grpc.CottontailGrpc
@@ -129,5 +65,4 @@
             println("Drop index aborted.")
         }
     }
->>>>>>> 0ab5a5c8
 }