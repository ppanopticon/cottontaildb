package org.vitrivr.cottontail.execution.operators.definition

import org.vitrivr.cottontail.database.column.Type
import org.vitrivr.cottontail.execution.operators.basics.Operator
import org.vitrivr.cottontail.model.basics.ColumnDef
import org.vitrivr.cottontail.model.basics.Name
import org.vitrivr.cottontail.model.recordset.StandaloneRecord
import org.vitrivr.cottontail.model.values.DoubleValue
import org.vitrivr.cottontail.model.values.StringValue
import kotlin.time.Duration
import kotlin.time.ExperimentalTime

/**
 * An abstract [Operator.SourceOperator] for execution of DDL statements. Usually processes these
 * statements and returns a status result set.
 *
 * @author Ralph Gasser
 * @version 1.0.1
 */
@ExperimentalTime
abstract class AbstractDataDefinitionOperator(protected val dboName: Name, protected val action: String) : Operator.SourceOperator() {
    companion object {
        val COLUMNS: Array<ColumnDef<*>> = arrayOf(
            ColumnDef(Name.ColumnName("action"), Type.String, false),
            ColumnDef(Name.ColumnName("dbo"), Type.String, false),
            ColumnDef(Name.ColumnName("duration_ms"), Type.Double, false)
        )
    }

    /** The [ColumnDef] produced by this [AbstractDataDefinitionOperator]. */
<<<<<<< HEAD
    override val columns: Array<ColumnDef<*>> = arrayOf(
            ColumnDef.withAttributes(Name.ColumnName("action"), "STRING", -1, false),
            ColumnDef.withAttributes(Name.ColumnName("dbo"), "STRING", -1, false),
            ColumnDef.withAttributes(Name.ColumnName("duration_ms"), "DOUBLE", -1, false)
    )
=======
    override val columns: Array<ColumnDef<*>> = COLUMNS
>>>>>>> 83ea7f35

    /**
     * Generates and returns a [StandaloneRecord] for the given [duration]
     */
    fun statusRecord(duration: Duration) = StandaloneRecord(0L, this.columns, arrayOf(StringValue(this.action), StringValue(dboName.toString()), DoubleValue(duration.inMilliseconds)))
}<|MERGE_RESOLUTION|>--- conflicted
+++ resolved
@@ -28,18 +28,18 @@
     }
 
     /** The [ColumnDef] produced by this [AbstractDataDefinitionOperator]. */
-<<<<<<< HEAD
-    override val columns: Array<ColumnDef<*>> = arrayOf(
-            ColumnDef.withAttributes(Name.ColumnName("action"), "STRING", -1, false),
-            ColumnDef.withAttributes(Name.ColumnName("dbo"), "STRING", -1, false),
-            ColumnDef.withAttributes(Name.ColumnName("duration_ms"), "DOUBLE", -1, false)
-    )
-=======
     override val columns: Array<ColumnDef<*>> = COLUMNS
->>>>>>> 83ea7f35
 
     /**
      * Generates and returns a [StandaloneRecord] for the given [duration]
      */
-    fun statusRecord(duration: Duration) = StandaloneRecord(0L, this.columns, arrayOf(StringValue(this.action), StringValue(dboName.toString()), DoubleValue(duration.inMilliseconds)))
+    fun statusRecord(duration: Duration) = StandaloneRecord(
+        0L,
+        this.columns,
+        arrayOf(
+            StringValue(this.action),
+            StringValue(dboName.toString()),
+            DoubleValue(duration.inMilliseconds)
+        )
+    )
 }