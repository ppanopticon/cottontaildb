--- conflicted
+++ resolved
@@ -18,11 +18,7 @@
  * @version 1.0.0
  */
 @ExperimentalTime
-<<<<<<< HEAD
-class DropSchemaOperator(val catalogue: Catalogue, val name: Name.SchemaName) : AbstractDataDefinitionOperator(name, "DROP SCHEMA") {
-=======
 class DropSchemaOperator(val catalogue: DefaultCatalogue, val name: Name.SchemaName) : AbstractDataDefinitionOperator(name, "DROP SCHEMA") {
->>>>>>> b6c0e44c
     override fun toFlow(context: TransactionContext): Flow<Record> {
         val txn = context.getTx(this.catalogue) as CatalogueTx
         return flow {
