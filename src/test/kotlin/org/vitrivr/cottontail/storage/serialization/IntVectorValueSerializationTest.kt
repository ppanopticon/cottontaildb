package org.vitrivr.cottontail.storage.serialization

import org.junit.jupiter.api.AfterEach
import org.junit.jupiter.api.Assertions
import org.junit.jupiter.params.ParameterizedTest
import org.junit.jupiter.params.provider.MethodSource
import org.vitrivr.cottontail.TestConstants
import org.vitrivr.cottontail.database.column.ColumnDef
import org.vitrivr.cottontail.database.column.ColumnEngine
import org.vitrivr.cottontail.execution.TransactionType
import org.vitrivr.cottontail.model.basics.Type
import org.vitrivr.cottontail.model.recordset.StandaloneRecord
import org.vitrivr.cottontail.model.values.IntValue
import org.vitrivr.cottontail.model.values.IntVectorValue
import org.vitrivr.cottontail.utilities.VectorUtility
import java.util.*

/**
 * Test case that tests for correctness of [IntVectorValue] serialization and deserialization.
 *
 * @author Ralph Gasser
 * @version 1.1.0
 */
class IntVectorValueSerializationTest : AbstractSerializationTest() {

    @AfterEach
    fun teardown() = this.cleanup()

    /**
     * Executes the test.
     */
    @ParameterizedTest
    @MethodSource("dimensions")
    fun test(dimension: Int) {
        val nameEntity = this.schema.name.entity("intvector-test")
<<<<<<< HEAD
        val idCol = ColumnDef(nameEntity.column("id"), Type.forName("INTEGER"), -1, false)
        val vectorCol =
            ColumnDef(nameEntity.column("vector"), Type.forName("INT_VEC"), dimension, false)
=======

        val idCol = ColumnDef(nameEntity.column("id"), Type.Int)
        val vectorCol = ColumnDef(nameEntity.column("vector"), Type.IntVector(dimension))
>>>>>>> b6c0e44c

        /* Prepare entity. */
        val columns = arrayOf(idCol, vectorCol)
        val txn = this.manager.Transaction(TransactionType.USER)
        val schemaTx = this.schema.newTx(txn)
        schemaTx.createEntity(nameEntity, *columns.map { it to ColumnEngine.MAPDB }.toTypedArray())
        schemaTx.commit()

        /* Load entity. */
        val entity = schemaTx.entityForName(nameEntity)
        val entityTx = entity.newTx(context = txn)

        /* Prepare random number generator. */
        val seed = System.currentTimeMillis()
        val r1 = SplittableRandom(seed)

        /* Insert data into column. */
        var i1 = 1L
        VectorUtility.randomIntVectorSequence(dimension, TestConstants.collectionSize, r1).forEach {
            entityTx.insert(
                StandaloneRecord(
<<<<<<< HEAD
=======
                    i1,
>>>>>>> b6c0e44c
                    columns = columns,
                    values = arrayOf(IntValue(++i1), it)
                )
            )
        }
        entityTx.commit()

        /* Read data from column. */
        val r2 = SplittableRandom(seed)
        var i2 = 1L
        VectorUtility.randomIntVectorSequence(dimension, TestConstants.collectionSize, r2).forEach {
            val rec2 = entityTx.read(++i2, columns)
            Assertions.assertEquals(i2, (rec2[idCol] as IntValue).asLong().value) /* Compare IDs. */
            Assertions.assertArrayEquals(
                it.data,
                (rec2[vectorCol] as IntVectorValue).data
            ) /* Compare to some random vector and serialized vector; match very unlikely! */
            Assertions.assertFalse(
                IntVectorValue.random(
                    dimension,
                    r1
                ).data.contentEquals((rec2[vectorCol] as IntVectorValue).data)
            ) /* Compare to some random vector and serialized vector; match very unlikely! */
        }

        /* Close all Tx's */
        entityTx.close()
        schemaTx.close()
    }
}<|MERGE_RESOLUTION|>--- conflicted
+++ resolved
@@ -33,15 +33,9 @@
     @MethodSource("dimensions")
     fun test(dimension: Int) {
         val nameEntity = this.schema.name.entity("intvector-test")
-<<<<<<< HEAD
-        val idCol = ColumnDef(nameEntity.column("id"), Type.forName("INTEGER"), -1, false)
-        val vectorCol =
-            ColumnDef(nameEntity.column("vector"), Type.forName("INT_VEC"), dimension, false)
-=======
 
         val idCol = ColumnDef(nameEntity.column("id"), Type.Int)
         val vectorCol = ColumnDef(nameEntity.column("vector"), Type.IntVector(dimension))
->>>>>>> b6c0e44c
 
         /* Prepare entity. */
         val columns = arrayOf(idCol, vectorCol)
@@ -63,10 +57,7 @@
         VectorUtility.randomIntVectorSequence(dimension, TestConstants.collectionSize, r1).forEach {
             entityTx.insert(
                 StandaloneRecord(
-<<<<<<< HEAD
-=======
                     i1,
->>>>>>> b6c0e44c
                     columns = columns,
                     values = arrayOf(IntValue(++i1), it)
                 )
@@ -80,16 +71,8 @@
         VectorUtility.randomIntVectorSequence(dimension, TestConstants.collectionSize, r2).forEach {
             val rec2 = entityTx.read(++i2, columns)
             Assertions.assertEquals(i2, (rec2[idCol] as IntValue).asLong().value) /* Compare IDs. */
-            Assertions.assertArrayEquals(
-                it.data,
-                (rec2[vectorCol] as IntVectorValue).data
-            ) /* Compare to some random vector and serialized vector; match very unlikely! */
-            Assertions.assertFalse(
-                IntVectorValue.random(
-                    dimension,
-                    r1
-                ).data.contentEquals((rec2[vectorCol] as IntVectorValue).data)
-            ) /* Compare to some random vector and serialized vector; match very unlikely! */
+            Assertions.assertArrayEquals(it.data, (rec2[vectorCol] as IntVectorValue).data) /* Compare to some random vector and serialized vector; match very unlikely! */
+            Assertions.assertFalse(IntVectorValue.random(dimension, r1).data.contentEquals((rec2[vectorCol] as IntVectorValue).data)) /* Compare to some random vector and serialized vector; match very unlikely! */
         }
 
         /* Close all Tx's */
