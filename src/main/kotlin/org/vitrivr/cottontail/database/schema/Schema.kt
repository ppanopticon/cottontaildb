package org.vitrivr.cottontail.database.schema

import it.unimi.dsi.fastutil.objects.Object2ObjectOpenHashMap
import org.mapdb.CottontailStoreWAL
import org.mapdb.DBException
import org.mapdb.Serializer
import org.mapdb.Store

import org.vitrivr.cottontail.database.catalogue.Catalogue
import org.vitrivr.cottontail.database.column.hare.HareColumn
import org.vitrivr.cottontail.database.column.mapdb.MapDBColumn
import org.vitrivr.cottontail.database.entity.Entity
import org.vitrivr.cottontail.database.entity.EntityHeader
import org.vitrivr.cottontail.database.general.AbstractTx
import org.vitrivr.cottontail.database.general.DBO
import org.vitrivr.cottontail.database.general.TxStatus
import org.vitrivr.cottontail.database.locking.LockMode
import org.vitrivr.cottontail.execution.TransactionContext
import org.vitrivr.cottontail.model.basics.ColumnDef
import org.vitrivr.cottontail.model.basics.Name
import org.vitrivr.cottontail.model.exceptions.DatabaseException
import org.vitrivr.cottontail.utilities.extensions.read

import java.io.IOException
import java.nio.file.Files
import java.nio.file.Path
import java.nio.file.StandardCopyOption
import java.util.*
import java.util.concurrent.locks.StampedLock
import java.util.stream.Collectors

/**
 * Represents an schema in the Cottontail DB data model. A [Schema] is a collection of [Entity] objects that belong together
 * (e.g., because they belong to the same application). Every [Schema] can be seen as a dedicated database and different
 * [Schema]s in Cottontail can reside in different locations.
 *
 * Calling the default constructor for [Schema] opens that [Schema]. It can only be opened once due to file locks and it
 * will remain open until the [Schema.close()] method is called.
 *
 * @see Entity
 * @see MapDBColumn
 *
 * @author Ralph Gasser
 * @version 1.4.0
 */
class Schema(override val name: Name.SchemaName, override val parent: Catalogue) : DBO {
    /**
     * Companion object with different constants.
     */
    companion object {
        /** ID of the schema header! */
        const val HEADER_RECORD_ID: Long = 1L

        /** Filename for the [Schema] catalogue.  */
        const val FILE_CATALOGUE = "index.db"
    }

    /** The [Path] to the [Schema]'s main folder. */
    override val path = this.parent.path.resolve("schema_${name.simple}")

    /** Internal reference to the [Store] underpinning this [MapDBColumn]. */
    private val store: CottontailStoreWAL = try {
        this.parent.config.mapdb.store(this.path.resolve(FILE_CATALOGUE))
    } catch (e: DBException) {
        throw DatabaseException("Failed to open schema $name at '$path': ${e.message}'")
    }

    /** Reference to the [SchemaHeader] of the [Schema]. */
    private val header
        get() = this.store.get(HEADER_RECORD_ID, SchemaHeaderSerializer)
                ?: throw DatabaseException.DataCorruptionException("Failed to open header of schema $name!")

    /** A lock used to mediate access the closed state of this [Schema]. */
    private val closeLock = StampedLock()

    /** A map of loaded [Entity] references. */
    private val registry: MutableMap<Name.EntityName, Entity> = Collections.synchronizedMap(Object2ObjectOpenHashMap())

    /** Flag indicating whether or not this [Schema] has been closed. */
    @Volatile
    override var closed: Boolean = false
        private set

    init {
        /* Initialize all entities. */
        this.header.entities.map {
            val name = this.name.entity(this.store.get(it, Serializer.STRING)
                    ?: throw DatabaseException.DataCorruptionException("Failed to read schema $name ($path): Could not find entity name of ID $it."))
            this.registry[name] = Entity(name, this)
        }
    }

    /**
     * Creates and returns a new [Schema.Tx] for the given [TransactionContext].
     *
     * @param context The [TransactionContext] to create the [Schema.Tx] for.
     * @return New [Schema.Tx]
     */
    override fun newTx(context: TransactionContext) = this.Tx(context)

    /**
     * Closes this [Schema] and all the [Entity] objects that are contained within.
     *
     * Since locks to [DBO] or [Transaction][org.vitrivr.cottontail.database.general.Tx]
     * objects may be held by other threads, it can take a
     * while for this method to complete.
     */
    override fun close() = this.closeLock.read {
        if (!this.closed) {
            this.registry.entries.removeIf {
                it.value.close()
                true
            }
            this.store.close()
            this.closed = true
        }
    }

    /**
     * A [Tx] that affects this [Schema].
     *
     * @author Ralph Gasser
     * @version 1.0.0
     */
    inner class Tx(context: TransactionContext) : AbstractTx(context), SchemaTx {

        /** Obtains a global (non-exclusive) read-lock on [Schema]. Prevents enclosing [Schema] from being closed. */
        private val closeStamp = this@Schema.closeLock.readLock()

        /** Reference to the surrounding [Schema]. */
        override val dbo: DBO
            get() = this@Schema

        /** Actions that should be executed after committing this [Tx]. */
        private val postCommitAction = mutableListOf<Runnable>()

        /** Actions that should be executed after rolling back this [Tx]. */
        private val postRollbackAction = mutableListOf<Runnable>()

        /**
         * Returns a list of [Entity] held by this [Schema].
         *
         * @return [List] of all [Name.EntityName].
         */
        override fun listEntities(): List<Name.EntityName> = this.withReadLock {
            return this@Schema.header.entities.map {
                this@Schema.name.entity(this@Schema.store.get(it, Serializer.STRING)
                        ?: throw DatabaseException.DataCorruptionException("Failed to read schema $name ($path): Could not find entity name of ID $it."))
            }
        }

        /**
         * Returns an instance of [Entity] if such an instance exists. If the [Entity] has been loaded before,
         * that [Entity] is re-used. Otherwise, the [Entity] will be loaded from disk.
         *
         * @param name Name of the [Entity] to access.
         * @return [Entity] or null.
         */
        override fun entityForName(name: Name.EntityName): Entity = this.withReadLock {
            return this@Schema.registry[name]
                    ?: throw DatabaseException.EntityDoesNotExistException(name)
        }

        /**
         * Creates a new [Entity] in this [Schema].
         *
         * @param name The name of the [Entity] that should be created.
         * @param columns The [ColumnDef] of the columns the new [Entity] should have
         */
<<<<<<< HEAD
        override fun createEntity(name: Name.EntityName, vararg columns: ColumnDef<*>) = this.withWriteLock {

            /* Check for duplicate columns in definition. */
            columns.forEach { c1 ->
                if (columns.count { c2 -> c1 == c2 } > 1) throw DatabaseException.DuplicateColumnException(c1.name)
            }
=======
        override fun createEntity(name: Name.EntityName, vararg columns: ColumnDef<*>): Entity = this.withWriteLock {
            if (columns.map { it.name }.distinct().size != columns.size) throw DatabaseException.DuplicateColumnException(name, columns.map { it.name })
>>>>>>> 83ea7f35
            if (this.listEntities().contains(name)) throw DatabaseException.EntityAlreadyExistsException(name)

            try {
                /* Create empty folder for entity. */
                val data = this@Schema.path.resolve("entity_${name.simple}")
                if (!Files.exists(data)) {
                    Files.createDirectories(data)
                } else {
                    throw DatabaseException("Failed to create entity '$name'. Data directory '$data' seems to be occupied.")
                }

                /* Store entry for new entity. */
                val recId = this@Schema.store.put(name.simple, Serializer.STRING)

                /* Generate the entity. */
                val store = this@Schema.parent.config.mapdb.store(data.resolve(Entity.FILE_CATALOGUE))
                store.preallocate() /* Pre-allocates the header. */

                /* Initialize the entities header. */
                val columnIds = columns.map {
                    HareColumn.initialize(it, data, this@Schema.parent.config.hare)
                    store.put(it.name.simple, Serializer.STRING)
                }.toLongArray()
                store.update(Entity.HEADER_RECORD_ID, EntityHeader(columns = columnIds), EntityHeader.Serializer)
                store.commit()
                store.close()

                /* Update schema header. */
                val header = this@Schema.header
                header.modified = System.currentTimeMillis()
                header.entities = header.entities.copyOf(header.entities.size + 1)
                header.entities[header.entities.size - 1] = recId
                this@Schema.store.update(HEADER_RECORD_ID, header, SchemaHeaderSerializer)

                /* ON COMMIT: Make entity available. */
                val entity = Entity(name, this@Schema)
                this.postCommitAction.add {
                    this@Schema.registry[name] = entity
                }

                /* ON ROLLBACK: Delete unused entity folder. */
                this.postRollbackAction.add {
                    entity.close()
                    val pathsToDelete = Files.walk(data).sorted(Comparator.reverseOrder()).collect(Collectors.toList())
                    pathsToDelete.forEach { Files.delete(it) }
                }

                return entity
            } catch (e: DBException) {
                this.status = TxStatus.ERROR
                throw DatabaseException("Failed to create entity '$name' due to error in the underlying data store: {${e.message}")
            } catch (e: IOException) {
                this.status = TxStatus.ERROR
                throw DatabaseException("Failed to create entity '$name' due to an IO exception: {${e.message}")
            }
        }

        /**
         * Drops an [Entity] from this [Schema].
         *
         * @param name The name of the [Entity] that should be dropped.
         */
        override fun dropEntity(name: Name.EntityName) = this.withWriteLock {
            /* Get entity and try to obtain lock. */
            val entity = this@Schema.registry[name]
                    ?: throw DatabaseException.EntityDoesNotExistException(name)
            val entityRecId = this@Schema.header.entities.find { this@Schema.store.get(it, Serializer.STRING) == name.simple }
                    ?: throw DatabaseException.DataCorruptionException("Could not find RecId for entity $name.")
            if (this.context.lockOn(entity) == LockMode.NO_LOCK) {
                this.context.requestLock(entity, LockMode.EXCLUSIVE)
            }

            /* Close entity and remove it from registry. */
            entity.close()
            this@Schema.registry.remove(name)

            try {
                /* Rename folder and of entity it for deletion. */
                val shadowEntity = entity.path.resolveSibling(entity.path.fileName.toString() + "~dropped")
                Files.move(entity.path, shadowEntity, StandardCopyOption.ATOMIC_MOVE)

                /* ON COMMIT: Remove schema from registry and delete files. */
                this.postCommitAction.add {
                    val pathsToDelete = Files.walk(shadowEntity).sorted(Comparator.reverseOrder()).collect(Collectors.toList())
                    pathsToDelete.forEach { Files.deleteIfExists(it) }
                    this.context.releaseLock(entity)
                }

                /* ON ROLLBACK: Re-map entity and move back files. */
                this.postRollbackAction.add {
                    Files.move(shadowEntity, entity.path, StandardCopyOption.ATOMIC_MOVE)
                    this@Schema.registry[name] = Entity(name, this@Schema)
                    this.context.releaseLock(entity)
                }

                /* Delete entry for entity. */
                this@Schema.store.delete(entityRecId, Serializer.STRING)

                /* Update header. */
                val header = this@Schema.header
                header.modified = System.currentTimeMillis()
                header.entities = header.entities.filter { it != entityRecId }.toLongArray()
                this@Schema.store.update(HEADER_RECORD_ID, header, SchemaHeaderSerializer)
            } catch (e: DBException) {
                this.status = TxStatus.ERROR
                throw DatabaseException("Entity '$name' could not be dropped, because of an error in the underlying data store: ${e.message}!")
            }
        }

        /**
         * Performs a COMMIT of all changes made through this [Schema.Tx].
         */
        override fun performCommit() {
            /* Perform commit. */
            this@Schema.store.commit()

            /* Execute post-commit actions. */
            this.postCommitAction.forEach { it.run() }
            this.postRollbackAction.clear()
            this.postCommitAction.clear()
        }

        /**
         * Performs a ROLLBACK of all changes made through this [Schema.Tx].
         */
        override fun performRollback() {
            /* Perform rollback. */
            this@Schema.store.rollback()

            /* Execute post-rollback actions. */
            this.postRollbackAction.forEach { it.run() }
            this.postRollbackAction.clear()
            this.postCommitAction.clear()
        }

        /**
         * Releases the [closeLock] on the [Schema].
         */
        override fun cleanup() {
            this@Schema.closeLock.unlockRead(this.closeStamp)
        }
    }
}


<|MERGE_RESOLUTION|>--- conflicted
+++ resolved
@@ -7,7 +7,6 @@
 import org.mapdb.Store
 
 import org.vitrivr.cottontail.database.catalogue.Catalogue
-import org.vitrivr.cottontail.database.column.hare.HareColumn
 import org.vitrivr.cottontail.database.column.mapdb.MapDBColumn
 import org.vitrivr.cottontail.database.entity.Entity
 import org.vitrivr.cottontail.database.entity.EntityHeader
@@ -167,29 +166,27 @@
          * @param name The name of the [Entity] that should be created.
          * @param columns The [ColumnDef] of the columns the new [Entity] should have
          */
-<<<<<<< HEAD
-        override fun createEntity(name: Name.EntityName, vararg columns: ColumnDef<*>) = this.withWriteLock {
-
-            /* Check for duplicate columns in definition. */
-            columns.forEach { c1 ->
-                if (columns.count { c2 -> c1 == c2 } > 1) throw DatabaseException.DuplicateColumnException(c1.name)
-            }
-=======
-        override fun createEntity(name: Name.EntityName, vararg columns: ColumnDef<*>): Entity = this.withWriteLock {
-            if (columns.map { it.name }.distinct().size != columns.size) throw DatabaseException.DuplicateColumnException(name, columns.map { it.name })
->>>>>>> 83ea7f35
-            if (this.listEntities().contains(name)) throw DatabaseException.EntityAlreadyExistsException(name)
-
-            try {
-                /* Create empty folder for entity. */
-                val data = this@Schema.path.resolve("entity_${name.simple}")
-                if (!Files.exists(data)) {
-                    Files.createDirectories(data)
-                } else {
-                    throw DatabaseException("Failed to create entity '$name'. Data directory '$data' seems to be occupied.")
+        override fun createEntity(name: Name.EntityName, vararg columns: ColumnDef<*>): Entity =
+            this.withWriteLock {
+
+                if (this.listEntities()
+                        .contains(name)
+                ) throw DatabaseException.EntityAlreadyExistsException(name)
+                columns.forEach { i ->
+                    if (columns.count { o -> i == o } > 0) {
+                        throw DatabaseException.DuplicateColumnException(i.name)
+                    }
                 }
-
-                /* Store entry for new entity. */
+                try {
+                    /* Create empty folder for entity. */
+                    val data = this@Schema.path.resolve("entity_${name.simple}")
+                    if (!Files.exists(data)) {
+                        Files.createDirectories(data)
+                    } else {
+                        throw DatabaseException("Failed to create entity '$name'. Data directory '$data' seems to be occupied.")
+                    }
+
+                    /* Store entry for new entity. */
                 val recId = this@Schema.store.put(name.simple, Serializer.STRING)
 
                 /* Generate the entity. */
@@ -198,35 +195,40 @@
 
                 /* Initialize the entities header. */
                 val columnIds = columns.map {
-                    HareColumn.initialize(it, data, this@Schema.parent.config.hare)
+                    MapDBColumn.initialize(it, data, this@Schema.parent.config.mapdb)
                     store.put(it.name.simple, Serializer.STRING)
                 }.toLongArray()
-                store.update(Entity.HEADER_RECORD_ID, EntityHeader(columns = columnIds), EntityHeader.Serializer)
-                store.commit()
-                store.close()
-
-                /* Update schema header. */
-                val header = this@Schema.header
-                header.modified = System.currentTimeMillis()
-                header.entities = header.entities.copyOf(header.entities.size + 1)
-                header.entities[header.entities.size - 1] = recId
-                this@Schema.store.update(HEADER_RECORD_ID, header, SchemaHeaderSerializer)
-
-                /* ON COMMIT: Make entity available. */
-                val entity = Entity(name, this@Schema)
-                this.postCommitAction.add {
-                    this@Schema.registry[name] = entity
-                }
-
-                /* ON ROLLBACK: Delete unused entity folder. */
-                this.postRollbackAction.add {
-                    entity.close()
-                    val pathsToDelete = Files.walk(data).sorted(Comparator.reverseOrder()).collect(Collectors.toList())
-                    pathsToDelete.forEach { Files.delete(it) }
-                }
-
-                return entity
-            } catch (e: DBException) {
+                    store.update(
+                        Entity.HEADER_RECORD_ID,
+                        EntityHeader(columns = columnIds),
+                        EntityHeader.Serializer
+                    )
+                    store.commit()
+                    store.close()
+
+                    /* Update schema header. */
+                    val header = this@Schema.header
+                    header.modified = System.currentTimeMillis()
+                    header.entities = header.entities.copyOf(header.entities.size + 1)
+                    header.entities[header.entities.size - 1] = recId
+                    this@Schema.store.update(HEADER_RECORD_ID, header, SchemaHeaderSerializer)
+
+                    /* ON COMMIT: Make entity available. */
+                    val entity = Entity(name, this@Schema)
+                    this.postCommitAction.add {
+                        this@Schema.registry[name] = entity
+                    }
+
+                    /* ON ROLLBACK: Delete unused entity folder. */
+                    this.postRollbackAction.add {
+                        entity.close()
+                        val pathsToDelete = Files.walk(data).sorted(Comparator.reverseOrder())
+                            .collect(Collectors.toList())
+                        pathsToDelete.forEach { Files.delete(it) }
+                    }
+
+                    return entity
+                } catch (e: DBException) {
                 this.status = TxStatus.ERROR
                 throw DatabaseException("Failed to create entity '$name' due to error in the underlying data store: {${e.message}")
             } catch (e: IOException) {
