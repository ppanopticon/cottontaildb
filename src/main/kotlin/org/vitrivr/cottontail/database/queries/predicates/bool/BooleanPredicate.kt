--- conflicted
+++ resolved
@@ -54,33 +54,6 @@
      * @version 1.1.0
      */
     data class Atomic(
-<<<<<<< HEAD
-        private val column: ColumnDef<*>,
-        val operator: ComparisonOperator,
-        val not: Boolean = false,
-        var values: Collection<Value>
-    ) : BooleanPredicate() {
-        init {
-            /* Optimization; uses a set for a IN operation. */
-            if (this.operator == ComparisonOperator.IN) {
-                this.values = ObjectOpenHashSet(this.values)
-            }
-
-            /* Optimization: Converts the incoming StringValue to a LikePatternValue. */
-            if (this.operator == ComparisonOperator.LIKE) {
-                if (!this.values.all { it is LikePatternValue }) {
-                    throw IllegalArgumentException("Comparison operator of type ${this.operator} requires a LikePatternValue as right operand.")
-                }
-            }
-
-            /* Optimization: Converts the incoming StringValue to a LucenePatternValue. */
-            if (this.operator == ComparisonOperator.MATCH) {
-                if (!this.values.all { it is LucenePatternValue }) {
-                    throw IllegalArgumentException("Comparison operator of type ${this.operator} requires a LikePatternValue as right operand.")
-                }
-            }
-        }
-=======
         val column: ColumnDef<*>,
         val operator: ComparisonOperator,
         val not: Boolean
@@ -91,7 +64,6 @@
 
         /** [Value]s associated with this [BooleanPredicate.Atomic]. */
         private val bindings = LinkedList<ValueBinding>()
->>>>>>> 78f30cac
 
         /** The number of operations required by this [Atomic]. */
         override val cost: Float
@@ -227,11 +199,7 @@
      * @author Ralph Gasser
      * @version 1.1.0
      */
-    data class Compound(
-        val connector: ConnectionOperator,
-        val p1: BooleanPredicate,
-        val p2: BooleanPredicate
-    ) : BooleanPredicate() {
+    data class Compound(val connector: ConnectionOperator, val p1: BooleanPredicate, val p2: BooleanPredicate) : BooleanPredicate() {
 
         /** The total number of operations required by this [Compound]. */
         override val cost
@@ -243,7 +211,7 @@
 
         /** Set of [ColumnDef] that are affected by this [Compound]. */
         override val columns: Set<ColumnDef<*>>
-            get() = this.p1.columns + this.p2.columns
+            get() =  this.p1.columns + this.p2.columns
 
         /**
          * Checks if the provided [Record] matches this [Compound] and returns true or false respectively.
