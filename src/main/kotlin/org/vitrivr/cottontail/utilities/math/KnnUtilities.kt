package org.vitrivr.cottontail.utilities.math

import org.vitrivr.cottontail.database.column.Type
import org.vitrivr.cottontail.math.knn.selection.ComparablePair
import org.vitrivr.cottontail.math.knn.selection.MinHeapSelection
import org.vitrivr.cottontail.math.knn.selection.Selection
import org.vitrivr.cottontail.model.basics.ColumnDef
import org.vitrivr.cottontail.model.basics.Name
import org.vitrivr.cottontail.model.basics.Record
import org.vitrivr.cottontail.model.recordset.Recordset
import org.vitrivr.cottontail.model.values.DoubleValue
import org.vitrivr.cottontail.model.values.types.Value

/**
 * Utilities and constants used for nearest neighbor search.
 *
 * @author Ralph Gasser
 * @version 1.2.0
 */
object KnnUtilities {

    /**
     * Generates and returns a [ColumnDef] for a query index column (internal column).
     *
     * @param name The [Name.EntityName] to generate the [ColumnDef] for.
     * @return [ColumnDef]
     */
    fun queryIndexColumnDef(name: Name.EntityName? = null) = ColumnDef(name?.column("_qidx") ?: Name.ColumnName("_qidx"), Type.Int, false)

    /**
     * Generates and returns a [ColumnDef] for a distance column.
     *
     * @param name The [Name.EntityName] to generate the [ColumnDef] for.
     * @return [ColumnDef]
     */
<<<<<<< HEAD
    fun columnDef(name: Name.EntityName? = null) = ColumnDef(name?.column(DISTANCE_COLUMN_NAME)
            ?: Name.ColumnName(DISTANCE_COLUMN_NAME), DISTANCE_COLUMN_TYPE)
=======
    fun distanceColumnDef(name: Name.EntityName? = null) = ColumnDef(name?.column("distance") ?: Name.ColumnName("distance"), Type.Double)
>>>>>>> 83ea7f35

    /**
     * Transforms a [Selection] data structure into a [Recordset].
     *
     * @param columns The [ColumnDef] of the new [Recordset]
     * @param selection The [Selection] to convert.
     * @return [Recordset]
     */
    fun selectionToRecordset(columns: Array<ColumnDef<*>>, selection: Selection<ComparablePair<Record, DoubleValue>>): Recordset {
        val dataset = Recordset(columns, capacity = selection.size.toLong())
        val buffer = ArrayList<Value?>(columns.size)
        for (i in 0 until selection.size) {
            buffer.clear()
            selection[i].first.forEach { _, v -> buffer.add(v) }
            buffer.add(DoubleValue(selection[i].second))
            dataset.addRow(selection[i].first.tupleId, buffer.toTypedArray())
        }
        return dataset
    }

    /**
     * Combines a [Collection] of [Selection] data structures into a [Recordset].
     *
     * @param columns The [ColumnDef] of the new [Recordset]
     * @param list List of [MinHeapSelection]s to combine.
     * @return [Recordset]
     */
    fun selectionsToRecordset(columns: Array<ColumnDef<*>>, list: Collection<Selection<ComparablePair<Record, DoubleValue>>>): Recordset {
        val dataset = Recordset(columns, capacity = (list.size * list.first().size).toLong())
        val buffer = ArrayList<Value?>(columns.size)
        for (knn in list) {
            for (i in 0 until knn.size) {
                buffer.clear()
                knn[i].first.forEach { _, v -> buffer.add(v) }
                buffer.add(DoubleValue(knn[i].second))
                dataset.addRow(knn[i].first.tupleId, buffer.toTypedArray())
            }
        }
        return dataset
    }
}<|MERGE_RESOLUTION|>--- conflicted
+++ resolved
@@ -25,7 +25,8 @@
      * @param name The [Name.EntityName] to generate the [ColumnDef] for.
      * @return [ColumnDef]
      */
-    fun queryIndexColumnDef(name: Name.EntityName? = null) = ColumnDef(name?.column("_qidx") ?: Name.ColumnName("_qidx"), Type.Int, false)
+    fun queryIndexColumnDef(name: Name.EntityName? = null) =
+        ColumnDef(name?.column("_qidx") ?: Name.ColumnName("_qidx"), Type.Int, false)
 
     /**
      * Generates and returns a [ColumnDef] for a distance column.
@@ -33,12 +34,8 @@
      * @param name The [Name.EntityName] to generate the [ColumnDef] for.
      * @return [ColumnDef]
      */
-<<<<<<< HEAD
-    fun columnDef(name: Name.EntityName? = null) = ColumnDef(name?.column(DISTANCE_COLUMN_NAME)
-            ?: Name.ColumnName(DISTANCE_COLUMN_NAME), DISTANCE_COLUMN_TYPE)
-=======
-    fun distanceColumnDef(name: Name.EntityName? = null) = ColumnDef(name?.column("distance") ?: Name.ColumnName("distance"), Type.Double)
->>>>>>> 83ea7f35
+    fun distanceColumnDef(name: Name.EntityName? = null) =
+        ColumnDef(name?.column("distance") ?: Name.ColumnName("distance"), Type.Double)
 
     /**
      * Transforms a [Selection] data structure into a [Recordset].
